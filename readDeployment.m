<<<<<<< HEAD
function [outADCP]=readDeployment(DepName,path)
% READDEPLOYMENT Read a Winriver deployment
%   ADCP = readDeployment(DEPNAME) read deployment files starting with
%       DEPNAME in the current folder. It currently supports navigation,
%       depth-sounder, external heading and transect files.
%   
%   ADCP = readDeployment(DEPNAME,PATH) reads files in PATH
%
% See also readADCP

%    Copyright 2009-2020 Bart Vermeulen
%
%    This file is part of ADCPTools.
%
%    ADCPTools is free software: you can redistribute it and/or modify
%    it under the terms of the GNU General Public License as published by
%    the Free Software Foundation, either version 3 of the License, or
%    (at your option) any later version.
%
%    ADCPTools is distributed in the hope that it will be useful,
%    but WITHOUT ANY WARRANTY; without even the implied warranty of
%    MERCHANTABILITY or FITNESS FOR A PARTICULAR PURPOSE.  See the
%    GNU General Public License for more details.
%
%    You should have received a copy of the GNU General Public License
%    along with ADCPTools.  If not, see <http://www.gnu.org/licenses/>.


%% parse input 
if nargin>1 % if path is given
    assert(ischar(path) && isrow(path),'readDeployment:BadFormatPath','Path must be a row vector of characters') % make sure it is a row vector of characters
    assert(exist(path,'dir')==7,'readDeployment:InexistentPath',['Cannot find folder: ',path]) % check the path exists

%     % append slash to path if it's missing
%     if ~any(strcmp(path(end),{'/','\'})) % is a trailing slash or backslash missing?
%         if ispc(), path=[path,'\']; else path=[path,'/'];end % if we are on windows add a backslash, otherwise add a slash
%     end % if
else % if path is not given 
    path=''; % make path empty char
end % if

%     if (nargin>2)
%     suffix=varargin{2};
%     assert(ischar(suffix) && isrow(suffix),'readDeployment:BadFormatSuffix','Suffix has to be a string');
%     suffix_pattern={['.*',suffix,'$']};
%     else
%     suffix_pattern = {};
%     end

if iscellstr(DepName)
    allFiles=DepName;
else
    allFiles=dir(fullfile(path,[DepName,'*'])); % read all filenames
    assert(~isempty(allFiles),'readDeployment:NoFileFound',['Could not find any file for deployment: ', DepName]); % check there is at least one file with the given deployment name
    allFiles=({allFiles(~[allFiles(:).isdir]).name})';
end



% Depname


%% Read Transect Files
% search for raw data files
% pattern '.*\.000$' typical for HADCPs is not included
% as this is only usefull for self-contained measurements which should not be read with readDeployment
rfiles=match_and_cat({'.*[0-9]{3,3}r\.[0-9]{3,3}$'; '.*\.PD0$'});
assert(~isempty(rfiles),'ReadDeployment:NoRFiles','Could not find raw data files') % Make sure we found at least one adcp file
disp('Reading ADCP raw data files...') % Tell something nice to the user
outADCP=readADCP(rfiles); % Read files

%% Read Navigation Files
nfiles=match_and_cat({'.*[0-9]{3,3}n\.[0-9]{3,3}$'; '.*GPS\.TXT$'}); % search for navigation files
if ~isempty(nfiles) % Found something?
    disp('Reading navigation files...') % Tell something nice to the user
    outADCP.nFiles=readNMEAADCP(outADCP,nfiles); % try to read it
end

%% Read Depth Sounder Files
dfiles=match_and_cat({'.*[0-9]{3,3}d\.[0-9]{3,3}$'; '.*DS\.TXT$'}); % search for depth sounder files
if ~isempty(dfiles) % found something
    disp('Reading depth sounder files...')
    outADCP.dFiles=readNMEAADCP(outADCP,dfiles); % read it
end

%% Read External Heading Files
hfiles=match_and_cat({'.*[0-9]{3,3}h\.[0-9]{3,3}$'; '.*EH\.TXT$'}); % search for depth sounder files
if ~isempty(hfiles)
    disp('Reading external heading files...')
    outADCP.hFiles=readNMEAADCP(outADCP,hfiles);
end

%% Read Transect files
tfiles=match_and_cat('.*[0-9]{3,3}t\.[0-9]{3,3}$'); % search for transect files
if ~isempty(tfiles) 
    disp('Reading transect files...')
    outADCP.tFiles=readTfiles(outADCP,tfiles);
end

%% Read VISEA Extern file
vfiles=match_and_cat('.*[0-9]{3,3}extern\.dat$'); % search for transect files
if ~isempty(vfiles)
    disp('Reading VISEA extern files...')
    outADCP.VISEA_Extern=readViseaExtern(outADCP,vfiles);
end

%% Read VISEA log files
logfiles=match_and_cat('.*\d{3}(GPS|com\d{1,2}).log');
if ~isempty(logfiles)
    disp('Reading VISEA log files...')
    outADCP.VISEA_log=readViseaLogFiles(outADCP,[path,filesep,DepName,'*.log']);
end

%% Function to match regular expression in file names and concatenate the path to the result
function files=match_and_cat(rex)
    if ~iscellstr(rex) && ischar(rex) % Make a char input into 1x1 cell of char
        rex={rex};
    end
    assert(iscellstr(rex)); % Make sure input is cell of char
    files={}; % Initialize empty list of files
    for crex=1:numel(rex) % Match each regular expression given
        tmpfiles=regexpi(allFiles,rex{crex},'match'); % search for cells matching regular expression
        files=[files;vertcat(tmpfiles{~cellfun(@isempty,tmpfiles)})]; %#ok<AGROW> % Get result as cell of strings and add to output(growth should be insignificant)
    end
    files=fullfile(path, files); %cellfun(@(x,y) [x y],repmat({path},size(files)),files,'UniformOutput',false); % Concatenate path and filenames
end

end
=======
function varargout = readDeployment(varargin)
    warning('readDeployment:obsolete',...
        ['This function will be removed in the future, ',...
        'use rdi.readDeployment instead.'])
    varargout = cell(nargout);
    [varargout{:}] = rdi.readDeployment(varargin{:});
end
>>>>>>> 89efe545
<|MERGE_RESOLUTION|>--- conflicted
+++ resolved
@@ -1,138 +1,7 @@
-<<<<<<< HEAD
-function [outADCP]=readDeployment(DepName,path)
-% READDEPLOYMENT Read a Winriver deployment
-%   ADCP = readDeployment(DEPNAME) read deployment files starting with
-%       DEPNAME in the current folder. It currently supports navigation,
-%       depth-sounder, external heading and transect files.
-%   
-%   ADCP = readDeployment(DEPNAME,PATH) reads files in PATH
-%
-% See also readADCP
-
-%    Copyright 2009-2020 Bart Vermeulen
-%
-%    This file is part of ADCPTools.
-%
-%    ADCPTools is free software: you can redistribute it and/or modify
-%    it under the terms of the GNU General Public License as published by
-%    the Free Software Foundation, either version 3 of the License, or
-%    (at your option) any later version.
-%
-%    ADCPTools is distributed in the hope that it will be useful,
-%    but WITHOUT ANY WARRANTY; without even the implied warranty of
-%    MERCHANTABILITY or FITNESS FOR A PARTICULAR PURPOSE.  See the
-%    GNU General Public License for more details.
-%
-%    You should have received a copy of the GNU General Public License
-%    along with ADCPTools.  If not, see <http://www.gnu.org/licenses/>.
-
-
-%% parse input 
-if nargin>1 % if path is given
-    assert(ischar(path) && isrow(path),'readDeployment:BadFormatPath','Path must be a row vector of characters') % make sure it is a row vector of characters
-    assert(exist(path,'dir')==7,'readDeployment:InexistentPath',['Cannot find folder: ',path]) % check the path exists
-
-%     % append slash to path if it's missing
-%     if ~any(strcmp(path(end),{'/','\'})) % is a trailing slash or backslash missing?
-%         if ispc(), path=[path,'\']; else path=[path,'/'];end % if we are on windows add a backslash, otherwise add a slash
-%     end % if
-else % if path is not given 
-    path=''; % make path empty char
-end % if
-
-%     if (nargin>2)
-%     suffix=varargin{2};
-%     assert(ischar(suffix) && isrow(suffix),'readDeployment:BadFormatSuffix','Suffix has to be a string');
-%     suffix_pattern={['.*',suffix,'$']};
-%     else
-%     suffix_pattern = {};
-%     end
-
-if iscellstr(DepName)
-    allFiles=DepName;
-else
-    allFiles=dir(fullfile(path,[DepName,'*'])); % read all filenames
-    assert(~isempty(allFiles),'readDeployment:NoFileFound',['Could not find any file for deployment: ', DepName]); % check there is at least one file with the given deployment name
-    allFiles=({allFiles(~[allFiles(:).isdir]).name})';
-end
-
-
-
-% Depname
-
-
-%% Read Transect Files
-% search for raw data files
-% pattern '.*\.000$' typical for HADCPs is not included
-% as this is only usefull for self-contained measurements which should not be read with readDeployment
-rfiles=match_and_cat({'.*[0-9]{3,3}r\.[0-9]{3,3}$'; '.*\.PD0$'});
-assert(~isempty(rfiles),'ReadDeployment:NoRFiles','Could not find raw data files') % Make sure we found at least one adcp file
-disp('Reading ADCP raw data files...') % Tell something nice to the user
-outADCP=readADCP(rfiles); % Read files
-
-%% Read Navigation Files
-nfiles=match_and_cat({'.*[0-9]{3,3}n\.[0-9]{3,3}$'; '.*GPS\.TXT$'}); % search for navigation files
-if ~isempty(nfiles) % Found something?
-    disp('Reading navigation files...') % Tell something nice to the user
-    outADCP.nFiles=readNMEAADCP(outADCP,nfiles); % try to read it
-end
-
-%% Read Depth Sounder Files
-dfiles=match_and_cat({'.*[0-9]{3,3}d\.[0-9]{3,3}$'; '.*DS\.TXT$'}); % search for depth sounder files
-if ~isempty(dfiles) % found something
-    disp('Reading depth sounder files...')
-    outADCP.dFiles=readNMEAADCP(outADCP,dfiles); % read it
-end
-
-%% Read External Heading Files
-hfiles=match_and_cat({'.*[0-9]{3,3}h\.[0-9]{3,3}$'; '.*EH\.TXT$'}); % search for depth sounder files
-if ~isempty(hfiles)
-    disp('Reading external heading files...')
-    outADCP.hFiles=readNMEAADCP(outADCP,hfiles);
-end
-
-%% Read Transect files
-tfiles=match_and_cat('.*[0-9]{3,3}t\.[0-9]{3,3}$'); % search for transect files
-if ~isempty(tfiles) 
-    disp('Reading transect files...')
-    outADCP.tFiles=readTfiles(outADCP,tfiles);
-end
-
-%% Read VISEA Extern file
-vfiles=match_and_cat('.*[0-9]{3,3}extern\.dat$'); % search for transect files
-if ~isempty(vfiles)
-    disp('Reading VISEA extern files...')
-    outADCP.VISEA_Extern=readViseaExtern(outADCP,vfiles);
-end
-
-%% Read VISEA log files
-logfiles=match_and_cat('.*\d{3}(GPS|com\d{1,2}).log');
-if ~isempty(logfiles)
-    disp('Reading VISEA log files...')
-    outADCP.VISEA_log=readViseaLogFiles(outADCP,[path,filesep,DepName,'*.log']);
-end
-
-%% Function to match regular expression in file names and concatenate the path to the result
-function files=match_and_cat(rex)
-    if ~iscellstr(rex) && ischar(rex) % Make a char input into 1x1 cell of char
-        rex={rex};
-    end
-    assert(iscellstr(rex)); % Make sure input is cell of char
-    files={}; % Initialize empty list of files
-    for crex=1:numel(rex) % Match each regular expression given
-        tmpfiles=regexpi(allFiles,rex{crex},'match'); % search for cells matching regular expression
-        files=[files;vertcat(tmpfiles{~cellfun(@isempty,tmpfiles)})]; %#ok<AGROW> % Get result as cell of strings and add to output(growth should be insignificant)
-    end
-    files=fullfile(path, files); %cellfun(@(x,y) [x y],repmat({path},size(files)),files,'UniformOutput',false); % Concatenate path and filenames
-end
-
-end
-=======
-function varargout = readDeployment(varargin)
-    warning('readDeployment:obsolete',...
-        ['This function will be removed in the future, ',...
-        'use rdi.readDeployment instead.'])
-    varargout = cell(nargout);
-    [varargout{:}] = rdi.readDeployment(varargin{:});
-end
->>>>>>> 89efe545
+function varargout = readDeployment(varargin)
+    warning('readDeployment:obsolete',...
+        ['This function will be removed in the future, ',...
+        'use rdi.readDeployment instead.'])
+    varargout = cell(nargout);
+    [varargout{:}] = rdi.readDeployment(varargin{:});
+end