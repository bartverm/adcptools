--- conflicted
+++ resolved
@@ -60,8 +60,6 @@
                       
             obj.parse_class_params_inputs(varargin{:});
         end
-
-<<<<<<< HEAD
         % function assemble_matrices(obj)
         %     if(isa(obj.model,"TaylorModel"))
         %         if (obj.model.s_order(1) > 0) && (obj.model.n_order(2) > 0)...
@@ -104,51 +102,6 @@
         %     obj.gramian_matrices()
         % end
 
-=======
-        function assemble_matrices(obj)
-            if(isa(obj.model,"TaylorModel"))
-                if (obj.model.s_order(1) > 0) && (obj.model.n_order(2) > 0)...
-                        && (obj.model.sigma_order(3) > 0 || obj.model.z_order(3) > 0)
-                    obj.C{1} = obj.assemble_continuity_internal();
-                else
-                    warning('No internal continuity matrix assembled: Include higher order Taylor expansion')
-                    obj.C{1} = sparse(0);
-                end
-                if (obj.model.s_order(1) > 0)
-                    obj.C{2} = obj.assemble_continuity_external();
-                else
-                    warning('No external continuity matrix assembled: Include alongchannel Taylor expansion')
-                    obj.C{2} = sparse(0);
-                end
-                if (all(obj.model.n_order > 0)) && (all(obj.model.sigma_order > 0) || all(obj.model.z_order > 0))
-                    % This condition may be relaxed a bit.
-                    obj.C{4} = obj.assemble_consistency();
-                else
-                    warning('No consistency matrix assembled: Fit a sufficient number of Taylor terms')
-                    obj.C{4} = sparse(0);
-                end
-                if (all(obj.model.sigma_order > 0) || all(obj.model.z_order > 0))
-                    [obj.C{5}, obj.rhs] = obj.assemble_kinematic();
-                else
-                    warning('No kinematic boundary condition matrix assembled: Include higher order Taylor expansion in sigma/z direction')
-                    obj.C{5} = sparse(0);
-                    obj.rhs=sparse(0);
-                end
-            else
-                warning("To impose constraints on continuity and boundary conditions, a Taylor model is required. Only assembling coherence operator.");
-                obj.C{1} = sparse(0);
-                obj.C{2} = sparse(0);
-                obj.C{4} = sparse(0);
-                obj.C{5} = sparse(0);
-                obj.rhs = sparse(0);
-            end
-
-            obj.C{3} = obj.assemble_coherence();
-            obj.gramian_matrices()
-            obj.assembled = true;
-        end
->>>>>>> 02a19dc3
-
         function names_all = get.names_all(obj)
             flat_names = obj.flatten_names();
             cells_vec = cell([1,obj.mesh.ncells]);
@@ -204,238 +157,6 @@
 
     end
     methods(Access = protected)
-<<<<<<< HEAD
-=======
-        function C1 = assemble_continuity_internal(obj)
-            % Function that assembles cell-based continuity equation
-            wl = obj.bathy.water_level;
-
-            nscale = 1; % B and L are possible lateral and longitudinal scaling factors
-            sscale = 1;
-
-            D0 = obj.get_subtidal_depth();
-            const_names = obj.get_const_names(); % Cell array
-            D0s = -obj.zbsn(1,:);
-            D0n = -obj.zbsn(2,:);
-            sig = obj.mesh.sig_center;
-            Cj = cell([obj.mesh.ncells,1]);
-            % C1 is block diagonal and can thus be assembled per cell
-            pnames = obj.flatten_names();
-
-            col = cell([1, numel(const_names)]);
-            term = cell([1, numel(const_names)]);
-            for eq = 1:numel(const_names)
-                col{eq} = [find(strcmp(pnames, ['d^1u/dx^1', const_names{eq}])) , ...
-                    find(strcmp(pnames, ['d^1u/dsig^1', const_names{eq}])) , ...
-                    find(strcmp(pnames, ['d^1v/dy^1', const_names{eq}])) , ...
-                    find(strcmp(pnames, ['d^1v/dsig^1', const_names{eq}])) , ...
-                    find(strcmp(pnames, ['d^1w/dsig^1', const_names{eq}]))];
-                if eq > 1 % For tidal constituents, correlations between water level and velocity in sigma coordinates have to be included.
-                    col{eq}((numel(col{eq})+1):(numel(col{eq})+2)) = [find(strcmp(pnames, ['d^1u/dx^1', const_names{1}])),...
-                        find(strcmp(pnames, ['d^1v/dy^1', const_names{1}]))];
-                end
-            end
-
-            for cell_idx = 1:obj.mesh.ncells
-                Cj{cell_idx} = zeros([numel(const_names), sum(obj.model.npars)]);
-                for eq = 1:numel(const_names)
-                    term{eq} = [nscale*D0(cell_idx), nscale*(1-sig(cell_idx))*D0s(cell_idx), sscale*D0(cell_idx), sscale*(1-sig(cell_idx))*D0n(cell_idx), sscale*nscale];
-                    if eq > 1                    
-                        term{eq}((numel(term{eq})+1):(numel(term{eq})+2)) = [nscale*wl.parameters(eq),...
-                        nscale*wl.parameters(eq)];
-                    end
-                    Cj{cell_idx}(eq,col{eq}) = term{eq};
-                end
-            end
-            C1 = helpers.spblkdiag(Cj{:});
-        end
-
-        function C2 = assemble_continuity_external(obj)
-
-            wl = obj.bathy.water_level;
-            D0 = obj.get_subtidal_depth();
-            const_names = obj.get_const_names(); % Cell array
-            D0s = -obj.zbsn(1,:);
-            D0n = -obj.zbsn(2,:);
-            
-            sig_center = obj.mesh.sig_center;
-            n_center = obj.mesh.n_middle(obj.mesh.col_to_cell);
-            nscale = 1;
-            sscale = 1;
-
-            nb = obj.neighbors;
-            dom = obj.domains;
-            rows = []; cols = []; terms = [];
-            pnames = obj.names_all;
-            row_idx = 0;
-            for cell_idx = 1:obj.mesh.ncells
-                %cell_idx
-                if dom(cell_idx) == 0
-                    % Extended continuity only works on interior of domain.
-                    dsig = sig_center(nb(2, cell_idx))-sig_center(nb(4, cell_idx));
-                    dn = n_center(nb(1, cell_idx))-n_center(nb(3, cell_idx));
-                    col = cell([1,numel(const_names)]);
-                    term = cell([1,numel(const_names)]);
-                    row = cell([1,numel(const_names)]);
-                    for eq = 1:numel(const_names)
-                        col{eq} = [find(strcmp(pnames, ['cell ',num2str(cell_idx),': d^1u/dx^1', const_names{eq}])) , ...
-                            find(strcmp(pnames, ['cell ',num2str(nb(2, cell_idx)),': u0', const_names{eq}])) , ...
-                            find(strcmp(pnames, ['cell ',num2str(nb(4, cell_idx)),': u0', const_names{eq}])) , ...
-                            find(strcmp(pnames, ['cell ',num2str(nb(1, cell_idx)),': v0', const_names{eq}])) , ...
-                            find(strcmp(pnames, ['cell ',num2str(nb(3, cell_idx)),': v0', const_names{eq}])) , ...
-                            find(strcmp(pnames, ['cell ',num2str(nb(2, cell_idx)),': v0', const_names{eq}])) , ...
-                            find(strcmp(pnames, ['cell ',num2str(nb(4, cell_idx)),': v0', const_names{eq}])) , ...
-                            find(strcmp(pnames, ['cell ',num2str(nb(2, cell_idx)),': w0', const_names{eq}])) , ...
-                            find(strcmp(pnames, ['cell ',num2str(nb(4, cell_idx)),': w0', const_names{eq}]))];
-
-                        term{eq} = [nscale*D0(cell_idx), nscale*(1-sig_center(cell_idx))*D0s(cell_idx)/dsig, -nscale*(1-sig_center(cell_idx))*D0s(cell_idx)/dsig,...
-                            sscale*D0(cell_idx)/dn, -sscale*D0(cell_idx)/dn, sscale*(1-sig_center(cell_idx))*D0n(cell_idx)/dsig, -sscale*(1-sig_center(cell_idx))*D0n(cell_idx)/dsig,...
-                            sscale*nscale/dsig, -sscale*nscale/dsig];
-                        if eq > 1 % For tidal constituents, correlations between water level and velocity in sigma coordinates have to be included.
-                            col{eq}(numel(col{eq}):(numel(col{eq})+1)) = [find(strcmp(pnames, ['cell ',num2str(cell_idx),': d^1u/dx^1', const_names{1}])),...
-                                find(strcmp(pnames, ['cell ',num2str(cell_idx),': d^1u/dx^1', const_names{1}]))];
-                            term{eq}(numel(term{eq}):(numel(term{eq})+1)) = [nscale*wl.parameters(eq),...
-                                nscale*wl.parameters(eq)];
-                        end
-                        row{eq} = row_idx + eq*ones(size(col{eq}));
-                    end
-                    rows = [rows [row{:}]];
-                    cols = [cols [col{:}]];
-                    terms = [terms [term{:}]];
-                    row_idx = max(rows);
-                end
-            end
-            C2 = sparse(rows, cols, terms, obj.mesh.ncells*numel(const_names), obj.mesh.ncells*sum(obj.model.npars));
-        end
-
-        function C3 = assemble_coherence(obj)
-
-            Np = sum(obj.model.npars);
-            Diag = speye(Np*obj.mesh.ncells);
-            rows = []; cols = []; vals = [];
-            nb = obj.neighbors;
-
-            for cell_idx = 1:obj.mesh.ncells %rows
-                %cell_idx
-                nb_ = nb(:,cell_idx);
-                nb_ = nb_(~isnan(nb_)); 
-                nnb = length(nb_);
-                for nb_idx = 1:nnb
-                    col = ((nb_(nb_idx)-1)*Np+1):(nb_(nb_idx)*Np);
-                    row = (cell_idx-1)*Np+1:cell_idx*Np;
-                    val = -1/nnb*ones(1,Np);
-                    rows = [rows row];
-                    cols = [cols col];
-                    vals = [vals val];
-                end
-            end
-            C3 = Diag + sparse(rows, cols, vals, obj.mesh.ncells*Np, obj.mesh.ncells*Np);
-
-            W = obj.assemble_weights(opts);
-
-            C3 = W*C3;
-
-        end
-
-        function C4 = assemble_consistency(obj)
-
-            const_names = obj.get_const_names(); % Cell array
-
-            nb = obj.neighbors;
-            rows = []; cols = []; terms = [];
-            pnames = obj.names_all;
-            row_idx = 1;
-            [dn, dsig] = obj.dom2dndsig();
-            keep_idx = obj.dom2keep_idx();
-            for cell_idx = 1:obj.mesh.ncells
-                for eq = 1:numel(const_names)
-                    col = [obj.findn(pnames, ['cell ',num2str(cell_idx),': d^1u/dy^1', const_names{eq}]) , ...
-                        obj.findn(pnames, ['cell ',num2str(nb(1, cell_idx)),': u0', const_names{eq}]) , ...
-                        obj.findn(pnames, ['cell ',num2str(nb(3, cell_idx)),': u0', const_names{eq}]) , ...
-                        obj.findn(pnames, ['cell ',num2str(cell_idx),': d^1v/dy^1', const_names{eq}]) , ...
-                        obj.findn(pnames, ['cell ',num2str(nb(1, cell_idx)),': v0', const_names{eq}]) , ...
-                        obj.findn(pnames, ['cell ',num2str(nb(3, cell_idx)),': v0', const_names{eq}]) , ...
-                        obj.findn(pnames, ['cell ',num2str(cell_idx),': d^1w/dy^1', const_names{eq}]) , ...
-                        obj.findn(pnames, ['cell ',num2str(nb(1, cell_idx)),': w0', const_names{eq}]) , ...
-                        obj.findn(pnames, ['cell ',num2str(nb(3, cell_idx)),': w0', const_names{eq}]) , ...
-                        obj.findn(pnames, ['cell ',num2str(cell_idx),': d^1u/dsig^1', const_names{eq}]) , ...
-                        obj.findn(pnames, ['cell ',num2str(nb(2, cell_idx)),': u0', const_names{eq}]) , ...
-                        obj.findn(pnames, ['cell ',num2str(nb(4, cell_idx)),': u0', const_names{eq}]) , ...
-                        obj.findn(pnames, ['cell ',num2str(cell_idx),': d^1v/dsig^1', const_names{eq}]) , ...
-                        obj.findn(pnames, ['cell ',num2str(nb(2, cell_idx)),': v0', const_names{eq}]) , ...
-                        obj.findn(pnames, ['cell ',num2str(nb(4, cell_idx)),': v0', const_names{eq}]) , ...
-                        obj.findn(pnames, ['cell ',num2str(cell_idx),': d^1w/dsig^1', const_names{eq}]) , ...                        
-                        obj.findn(pnames, ['cell ',num2str(nb(2, cell_idx)),': w0', const_names{eq}]), ...
-                        obj.findn(pnames, ['cell ',num2str(nb(4, cell_idx)),': w0', const_names{eq}])];
-
-                    row = row_idx + [0, 0, 0, 1, 1, 1, 2, 2, 2, 3, 3, 3, 4, 4, 4, 5, 5, 5]; % Row incremental index, always the same
-                    term = [1, -1/(dn(cell_idx)), 1/(dn(cell_idx)),...
-                        1, -1/(dn(cell_idx)), 1/(dn(cell_idx)),...
-                        1, -1/(dn(cell_idx)), 1/(dn(cell_idx)),...
-                        1, -1/(dsig(cell_idx)), 1/(dsig(cell_idx)),...
-                        1, -1/(dsig(cell_idx)), 1/(dsig(cell_idx)),...
-                        1, -1/(dsig(cell_idx)), 1/(dsig(cell_idx))]; % Value, always the same (but look at order of magnitudes difference between the values...)
-                    
-                    rows = [rows row(keep_idx{cell_idx})];
-                    cols = [cols col(keep_idx{cell_idx})];%(keep_idx{cell_idx})];
-                    terms = [terms term(keep_idx{cell_idx})];
-                    if ~isempty(rows)
-                        row_idx = max(rows) + 1;
-                    end
-                end
-            end
-            C4 = sparse(rows, cols, terms, 6*obj.mesh.ncells*numel(const_names), obj.mesh.ncells*sum(obj.model.npars));
-        end
-
-        function [C5, rhsvec] = assemble_kinematic(obj)
-
-            % Function that assembles cell-based kinematic boundary conditions.
-
-            const_names = obj.get_const_names(); % Cell array
-            zbs = obj.zbsn(1,:);
-            zbn = obj.zbsn(2,:);
-            dom = obj.domains;
-            col = cell([1, numel(const_names)]);
-            pnames = obj.flatten_names();
-            for eq = 1:numel(const_names)
-                col{eq} = [find(strcmp(pnames, ['u0', const_names{eq}])) , ...
-                    find(strcmp(pnames, ['d^1u/dsig^1', const_names{eq}])) , ...
-                    find(strcmp(pnames, ['v0', const_names{eq}])) , ...
-                    find(strcmp(pnames, ['d^1v/dsig^1', const_names{eq}])) , ...
-                    find(strcmp(pnames, ['w0', const_names{eq}])) , ...
-                    find(strcmp(pnames, ['d^1w/dsig^1', const_names{eq}]))];
-            end
-            % Now, the indices of the relevant terms are known. Proceed to fill in
-            Cj = cell([obj.mesh.ncells,1]);
-            rhsj = cell([obj.mesh.ncells,1]);
-
-            for cell_idx = 1:obj.mesh.ncells
-                Cj{cell_idx} = zeros([numel(const_names),sum(obj.model.npars)]);
-                rhsj{cell_idx} = zeros([numel(const_names),1]);
-
-                if dom(cell_idx)==0 || dom(cell_idx)==1 || dom(cell_idx) == 5 % Internal cells (in terms of sigma)
-                    % Do nothing -> No lateral boundary conditions
-                else
-                    bot = (dom(cell_idx) ==6 || dom(cell_idx)==7|| dom(cell_idx)==8);  %Bottom cells
-                    surf = (dom(cell_idx) ==2 || dom(cell_idx)==3|| dom(cell_idx)==4); %Surface cells
-                    if surf
-                        dsig = 1 - obj.mesh.sig_center(cell_idx); % per definition of sigma. Positive
-                        terms = [0, 0, 0, 0, 1, dsig];
-                        rhsj{cell_idx} = obj.water_level2rhs_element;
-                    elseif bot % Bottom cells
-                        dsig = obj.mesh.sig_center(cell_idx); %
-                        terms = [zbs(cell_idx), -dsig*zbs(cell_idx), zbn(cell_idx), -dsig*zbn(cell_idx), -1, dsig];
-                    end
-                    for eq = 1:numel(const_names)
-                        Cj{cell_idx}(eq, col{eq}) = terms;
-                    end
-                end
-            end
-            C5 = helpers.spblkdiag(Cj{:});
-            rhsvec = cell2mat(rhsj);
-        end
-
->>>>>>> 02a19dc3
         function IM = assemble_incidence(obj)
             obj.mesh = obj.mesh;
             IM = zeros(obj.mesh.ncells);
