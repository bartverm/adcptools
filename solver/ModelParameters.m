--- conflicted
+++ resolved
@@ -1,17 +1,11 @@
 classdef ModelParameters < handle
     %MODELPARAMETERS Class for capturing model parameters as output of
     %get_parameters
-
+    
     %   Detailed explanation goes here
-
+    
     properties
-<<<<<<< HEAD
-        model (1,1) DataModel = DataModel; %Underlying model for scalar or vector quantities
-
-        M (1,:) double = {}; % matrix M such that b = Mp
-=======
         M (:,:) double % matrix M such that b = Mp
->>>>>>> e177ac55
 
         b (:,1) double; %rhs of system of eqs (b = Mp)
 
@@ -21,7 +15,7 @@
 
         opts (1,1) SolverOptions
     end
-
+    
     methods
         function obj = ModelParameters(varargin)
             % Overwrite default options
@@ -29,220 +23,8 @@
                 obj.(varargin{ia}) = varargin{ia+1};
             end
         end
+       
+        % HERE, INCLUDE VARIOUS POST-PROCESSING FUNCTIONS.
 
-        function cross_validation(obj)
-            % TODO: FIX
-
-
-
-            % If cross-validation is to be applied: Split data in two
-            % sets. All other operations before are data-independent
-            % and can thus be performed only once.
-
-            if ~strcmp(obj.cv_mode, 'random')
-                % Only one partition involved in cv analysis
-                train_idx = logical(obj.split_dataset(cell_idx));
-            else
-                train_idx = nan(length(cell_idx), obj.opts.cv_iter);
-                for cvi = 1:obj.opts.cv_iter
-                    train_idx(:,cvi) = logical(obj.split_dataset(cell_idx));
-                end
-
-            end
-            test_idx = ~train_idx;
-
-
-            for idx = 1:length(obj.opts.reg_pars)
-                for tidx = 1:size(train_idx,2)
-                    M_train = M(train_idx(:,tidx), :);
-                    b_train = b(train_idx(:,tidx));
-
-                    M_test = M(test_idx(:,tidx),:);
-                    b_test = b(test_idx(:,tidx));
-
-                    Mp_train = M_train'*M_train;
-                    rp = obj.opts.reg_pars{idx};
-                    A = Mp_train + rp(1)*C1p + rp(2)*C2p + rp(3)*C3p + rp(4)*C4p + rp(5)*C5p;
-                    if obj.opts.set_diagcomp
-                        obj.opts.preconditioner_opts.diagcomp = max(sum(abs(A),2)./diag(A))-2;
-                    end
-                    L = ichol(A, obj.opts.preconditioner_opts);
-                    p(:,idx) = pcg(A, M_train'*b_train + rp(5)*C5'*bc, obj.opts.pcg_tol, obj.opts.pcg_iter, L, L');
-
-                end
-                %
-                %
-                %
-                %             % First loop: cross-validation ensembles
-                %             opts.cell_idx = cell_idx;
-                %
-                %             % Regularization parameters
-                %
-                %
-                %             nepochs = opts.cv_iter;
-                %             p = zeros([np,size(regP,1),nepochs]);
-                %             niter = nepochs*size(regP,1);
-                %             i = 0;
-                %             if opts.use_p0
-                %                 pguess = p0;
-                %             else
-                %                 pguess = zeros(size(p0));
-                %             end
-                %
-                %
-                %
-                %
-                %
-                %             if obj.opts.gen_analysis
-                %
-                %             pe = zeros([10, size(regP,1), nepochs]);
-                %             if ~strcmp(opts.cv_mode, 'none')
-                %                 for ep = 1:nepochs
-                %                     train_idx = logical(split_dataset(opts));
-                %                     test_idx = ~train_idx;
-                % regP = combine_regpars(opts);
-                %                     % Construct training matrix and data
-                %                     M0 = M(train_idx, :);
-                %                     b0 = b(train_idx);
-                %
-                %                     M1 = M(test_idx,:);
-                %                     b1 = b(test_idx);
-                %
-                %                     Mp = M0'*M0;
-                %
-                %                     for rp = 1:size(regP,1)
-                %                         i = i+1;
-                %                         fprintf('Cross-validation percentage: %2.2f percent \n', 100*i/niter)
-                %                         A = Mp + regP(rp,1)*C1p + regP(rp,2)*C2p + regP(rp,3)*C3p + regP(rp,4)*C4p + regP(rp,5)*C5p;
-                %                         pcg_opts.diagcomp = max(sum(abs(A),2)./diag(A))-2;
-                %                         L = ichol(A, pcg_opts);
-                %                         [p(:, rp, ep), ~, ~, it] = pcg(A, M0'*b0 + regP(rp,5)*C5'*bc, 1e-9, size(A,2), L, L', pguess); % Matrix of solutions (columns) belonging to regularization parameters regP (rows)
-                %
-                %                         % Residuals and goodness of fit
-                %
-                %                         pe(1, rp, ep) = calc_res(b, M*p(:, rp, ep)); % Performance on full set
-                %                         pe(2, rp, ep) = calc_res(b0, M0*p(:, rp, ep)); % Performance on training set
-                %                         pe(3, rp, ep) = calc_res(b1, M1*p(:, rp, ep)); % Performance on validation set
-                %                         pe(4, rp, ep) = calc_res(0, C1*p(:, rp, ep)); % Performance on continuity
-                %                         pe(5, rp, ep) = calc_res(0, C2*p(:, rp, ep)); % Performance on gen. continuity
-                %                         pe(6, rp, ep) = calc_res(0, C3*p(:, rp, ep)); % Performance on smoothness
-                %                         pe(7, rp, ep) = calc_res(0, C4*p(:, rp, ep)); % Performance on consistency
-                %                         pe(8, rp, ep) = calc_res(bc, C5*p(:, rp, ep)); % Performance on boundary conditions
-                %
-                %                         pe(9,rp,ep) = condest(A);
-                %                         pe(10,rp,ep) = it;
-                %                     end
-                %                 end
-                %             end
-                %             Pe = mean(pe, 3);
-                %             assignin("base", "dat", struct('M', M, 'C1', C1, 'C2', C2, 'C3', C3, 'C4', C4, 'C5', C5, 'bc', bc, ...
-                %                 'IM', IM, 'p', p, 'p0', p0, 'p1', p1, 'b', b,...
-                %                 'opts', opts, 'cell_idx', cell_idx, 'Pe', Pe, 'regP', regP))
-                %
-                %             pars{1,1} = reshape(squeeze(p(:,1,1)) ,[size(Mb0,2), obj.mesh.ncells])'; % At this stage, pars are already known.
-                %             cov_pars{1,1} = 0; n_vels{1,1} = ns;
-            end
-
-        end
-
-        function sensitivity_analysis(obj)
-            % TODO: FIX
-            M = dat.M; C1 = dat.C1; C2 = dat.C2; C3 = dat.C3; C4 = dat.C4; C5 = dat.C5; bc = dat.bc; b = dat.b;
-            Np = size(M,2); % number of parameters
-            nc = max(dat.cell_idx); % number of cells
-            np = Np/nc; %number of parameters per cell
-            opts = dat.opts;
-            nepochs = opts.cv_iter; %nepochs now serves the role
-            Mp = M'*M; C1p = C1'*C1; C2p = C2'*C2; C3p = C3'*C3; C4p = C4'*C4; C5p = C5'*C5;
-            regP = combine_regpars(opts);
-            pcg_opts = struct('michol','on','type','ict','droptol',1e-3);
-
-            if strcmp(est_opts.generate, 'nullspace')
-                %     D0 = C3;
-                %     for row = 1:size(D0,1) % rescale smoothing matrix back - is this necessary?
-                %         D0(row,:) = D0(row,:)/C3(row,row);
-                %     end
-                %     tic;
-                NS = generate_null_intersection({C1, C2, C3, C4});
-                %     to = toc;
-                fprintf('Finished calculating intersection of null spaces after %2.2f s \n', to)
-
-                p = NS*randn(size(NS,2), nepochs);
-            elseif strcmp(est_opts.generate, 'local')
-                p = repmat(dat.p0, 1, nepochs); % Change this to be less biased towards p0 (with corresponding reg pars)
-                % Generate ensemble
-                for rp = 2:size(regP,1)
-                    fprintf('Ensemble generation: %2.2f percent \n', 100*rp/size(regP,1))
-                    A = Mp + regP(rp,1)*C1p + regP(rp,2)*C2p + regP(rp,3)*C3p + regP(rp,4)*C4p + regP(rp,5)*C5p;
-                    pcg_opts.diagcomp = max(sum(abs(A),2)./diag(A))-2;
-                    L = ichol(A, pcg_opts);
-                    p(:, rp) = pcg(A, M'*b + regP(rp,5)*C5'*bc, 1e-6, size(A,2), L, L', dat.p0); % Matrix of solutions (columns) belonging to regularization parameters regP (rows)
-                end
-                p0 = mean(p,2); % Mean parameter vector across many reg.pars.
-            end
-            % p = nan([np,size(regP,1),nepochs]);
-            P = repmat(p0, 1, nepochs);
-            stdn = est_opts.noise_levels;
-
-            B = M*P; % Unperturbed data
-            niter = length(stdn)*size(regP,1)*nepochs;
-            fprintf('Total number of iterations will be: %i \n', niter)
-            i=0;
-            avg_err = nan([size(regP,1), length(stdn)]);
-            avg_perr = nan([np, size(regP,1), length(stdn)]);
-            for nn = 1:length(stdn)
-                Bp = B + stdn(nn)*randn(size(B)); % Perturb measurements
-                for rp = 1:size(regP,1)
-                    A = Mp + regP(rp,1)*C1p + regP(rp,2)*C2p + regP(rp,3)*C3p + regP(rp,4)*C4p + regP(rp,5)*C5p;
-                    pcg_opts.diagcomp = max(sum(abs(A),2)./diag(A))-2;
-                    L = ichol(A, pcg_opts);
-                    for ep = 1:nepochs
-                        i = i+1;
-                        fprintf('Sensitivity analysis: %2.2f percent \n', 100*i/niter)
-                        phat(:, rp, ep) = pcg(A, M'*Bp(:,ep) + regP(rp,5)*C5'*bc, 1e-6, size(A,2), L, L', p(:,ep)); % Matrix of solutions (columns) belonging to regularization parameters regP (rows)
-
-                        err(rp, ep) = sqrt(mean((P(:,ep)-phat(:, rp, ep) ).^2));
-                        rel_err(rp, ep) = err(rp, ep)./sqrt(mean(P(:,ep).^2));
-
-                        % Investigate sensitivity wrt all parameters small quantities
-                        for ip = 1:np
-                            perr(ip,rp, ep) = sqrt(sum((p(ip:np:end,ep)-phat(ip:np:end, rp, ep) ).^2));
-                            rel_perr(ip,rp, ep) = perr(ip,rp, ep)./sqrt(sum(p(ip:np:end,ep).^2));
-                        end
-                    end
-                    avg_err(rp, nn) = mean(err(rp, :));
-                    avg_perr(:, rp, nn) = mean(squeeze(perr(:, rp, :)),2);
-                    avg_rel_err(rp, nn) = mean(rel_err(rp, :));
-                    avg_rel_perr(:, rp, nn) = mean(squeeze(rel_perr(:, rp, :)),2);
-                end
-            end
-
-            dat.avg_err = avg_err;
-            dat.avg_perr = avg_perr;
-            dat.avg_rel_err = avg_rel_err;
-            dat.avg_rel_perr = avg_rel_perr;
-        end
-
-
-
-        function training_idx = split_dataset(obj, cell_idx)
-
-            training_idx = ones(size(cell_idx));
-
-            if strcmp(obj.opts.cv_mode, 'none')
-                training_idx = ones(size(cell_idx));
-            elseif strcmp(obj.opts.cv_mode, 'random')
-                tp = obj.opts.training_perc;
-                rand0 = rand(size(training_idx));
-                training_idx = (rand0 <= tp);
-            elseif strcmp(obj.opts.cv_mode, 'omit_cells')
-                oc = obj.opts.omit_cells;
-                for occ = 1:length(oc)
-                    training_idx(cell_idx==oc(occ)) = 0;
-                end
-            elseif strcmp(obj.opts.cv_mode, 'omit_time') % to be implemented
-            end
-        end
     end
-
-end+end
