classdef ADCP < ADCP
    % Wrapper class for adcp structures
    %
    %   obj=ADCP() Constructs default object
    %
    %   obj=ADCP(...) You can pass different objects to the class on
    %   initialization. Depending on the class of the object it will be
    %   assigned to a property:
    %   - Filter objects are appended to the filters property
    %   - acoustics.Water is assigned to the water property
    %   - acoustics.PistonTransducer is assigned to the transducer property
    %   - ADCPHorizontalPosition to horizontal_position_provider
    %   - ADCPVerticalPosition to vertical_position_provider
    %   - struct objects are assigned to the raw property 
    %
    %   ADCP properties:
    %   raw - adcp structure read by readADCP.m
    %   filters - filters for profiled data
    %   timezone - timezone of the data
    %   type - type of ADCP being used
    %   transformation_matrix_source - source of instrument matrix
    %   vertical_position_provider - Class providing vertical positions
    %   horizontal_position_provider- Class providing horizontal positions
    %   heading_provider - Class providing headings
    %
    %   ADCP read-only properties:
    %   *Ambient properties*
    %   temperature - ambient temperature (degrees Celsius)
    %   salinity - salinity (psu)
    %   pressure - pressure (Pa)
    %   water - acoustics.Water object describing water characteristics
    %
    %   *Instrument characteristics*
    %   transducer - object describing transducer characteristics
    %   is_workhorse - return whether ADCP is a Workhorse ADCP
    %
    %   *Sizing*
    %   fileid - ID of file ensemble was read from
    %   time - time ensembles were measured
    %   nensembles - number of ensembles
    %   nbeams - number of beams
    %   ncells - number of cells
    %
    %   *Coordinate systems properties*
    %   coordinate_system - coordinate system used
    %   beam_angle - angle of acoustic beam with vertical
    %   convexity - convexity of the instrument
    %   three_beam_solutions_used - whether three beams solutions were used
    %   tilts_used_in_transform - whether tilts were used in transformations
    %   bin_mapping_used - wheteher bin mapping was used during measurements
    %
    %   *Orientation*
    %   pitch - pitch rotation angle
    %   roll - roll rotation
    %   heading - heading rotation
    %   headalign - heading alignment
    %   is_upward - whether instrument was pointing upward
    %
    %   *Data positioning*
    %   cellsize - vertical size of depth cell
    %   lengthxmitpulse - length of transmitted pulse
    %   blanking - blanking distance
    %   distmidfirstcell - vertical distance to the first measured depth cell
    %   depth_cell_slant_range - slant range to depth cell
    %   horizontal_position - horizontal position of the ADCP
    %   vertical_position - vertical position of the ADCP
    %
    %   *Backscatter*
    %   bandwidth - bandwidth used for measurements (0=wide, 1=narrow)
    %   current - transmit current of transducer (A)
    %   current_factor - factor for current computation from ADC channel
    %   voltage - transmit voltage of transducer (V)
    %   voltage_factor - factor for voltage computation from ADC channel
    %   power - transmit power of transducer (W)
    %   attitude_temperature - temperature of transducer (Celsius)
    %   intensity_scale - intensity scale factor (dB/m)
    %   echo - Raw echo intennstiy (dB)
    %   backscatter_constant - Instrument constant (dB)
    %   backscatter - Volumne backscatter strength (dB)
    %
    %   ADCP methods
    %   bad - filter in use
    %   xform - coordinate transformation matrices
    %   depth_cell_offset - xyz offset from transducer to depth cell
    %   velocity - get velocity profile data
    %   plot_filters - plot active profile data filters
    %   plot_orientations - plot orientations of ADCP
    %   plot_velocity - plot velocity profiling data
    %
    %   ADCP static methods:
    %   beam_2_instrument - beam to instrument transformation matrices
    %   head_tilt - tilt matrices
    %   instrument_2_beam - instrument to beam transformation matrices
    %   int16_to_double - transform int16 to double values
    %   invert_xform - invert transformation matrices
    %
    % see also:VMADCP
    properties(SetObservable, AbortSet)
        % ADCP/raw
        %
        %   raw adcp structure as read with readADCP.m. Setting this
        %   property will reset the transducer and water properties.
        %
        % see also: ADCP, transducer, water
        raw(1,1) struct;
        
        % ADCP/temperature_offset
        %
        %   Specifies the temperature offset for Workhorse ADCPs for ADC
        %   channels. Default is -0.35. PS0 result
        %
        % see also: ADCP
        temperature_offset(1,1) double = -0.35
        
        


        on_battery(1,1) logical = false;
    end
    properties(Dependent, SetAccess=private)     
        % ADCP/type
        %
        %   Get the type of ADCP that is being used.
        %
        % see also: ADCP, rdi.ADCP_Type
        type rdi.ADCP_Type 


        % ADCP/fileid read only property
        %
        % fileid contains a fileid for each ensemble corresponding to the
        % file from which it was read
        %
        % see also: ADCP
        fileid
        
        % ADCP/convexity read only property
        %
        % convexity of the instrument. 1 for convex, -1 for concave
        %
        % see also: ADCP
        convexity
        
        % ADCP/is_upward read only property
        %
        % logical value indicating whether instrument is pointing upward.
        %
        % see also: ADCP
        is_upward
        
        % ADCP/tilts_used_in_transform read only property
        %
        % logical value indicating whether tilts were used in
        % transformation
        %
        % see also: ADCP
        tilts_used_in_transform
        
        % ADCP/bin_mapping_used read only property
        %
        % logical value indicating whether bin mapping was used.
        %
        % see also: ADCP
        bin_mapping_used
        
        % ADCP/three_beam_solutions_used  read only property
        %
        % logical value indicating whether three beam solutions were used
        %
        % see also: ADCP
        three_beam_solutions_used
        
        % ADCP/blanking  read only property
        %
        % blanking distance (m), i.e. unmeasured distance near transducer
        % due to ringing.
        %
        % see also: ADCP
        blanking
        
        % ADCP/lengthxmitpulse  read only property
        %
        % length of transmitted pulse (m), length of transmitted pulse
        %
        % see also: ADCP
        lengthxmitpulse
        
        % ADCP/headalign read only property
        %
        % heading alignment, i.e. offset between ship heading and ADCP
        % heading in degrees
        %
        % see also: ADCP
        headalign      

        % ADCP/bandwidth read only property
        %
        % bandwidth used (0=wide, 1=narrow)
        %
        % see also: ADCP
        bandwidth

        % ADCP/current read only property
        %
        % current on transducer (A)
        %
        % see also: ADCP
        current
        
        % ADCP/current_factor read only property
        %
        % factor to compute current from ADCP's ADC channels
        %
        % see also: ADCP
        current_factor
        
        % ADCP/voltage read only property
        %
        % voltage on transducer (V)
        %
        % see also: ADCP
        voltage
        
        % ADCP/voltage_factor read only property
        %
        % factor to convert ADC channel value to voltage
        %
        % see also: ADCP
        voltage_factor

        voltage_offset

        frequency
        
        % ADCP/power read only property
        %
        % Power on transducer (W)
        %
        % see also: ADCP
        power
        
        % ADCP/attitude_temperature read only property
        %
        % Attitude temperature of transducer (Celsius)
        %
        % see also: ADCP
        attitude_temperature
        
        % ADCP/intensity_scale
        %
        % Echo intensity scaling (dB/count)
        %
        % see also: ADCP
        intensity_scale
        
        % ADCP/backscatter_constant
        %
        % Instrument specific backscatter constant (dB)
        %
        % see also: ADCP
        backscatter_constant

        typical_pdbw

        transducer_radius

        % ADCP/noise_level
        %
        %   Specifies the background noise received by the instrument in
        %   counts. Default is -40. PT3 command
        %
        % see also: ADCP
        noise_level
    end

    properties(Constant)
        % frequency for Sentinel ADCPs
        sentinel_freq = [38.4, 76.8, 153.6, 307.2,...
            491.52, 983.04, 2457.6]*1e3

        % frequency for Workhorse ADCPs
        workhorse_freq = [38.4, 76.8, 153.6, 307.2,...
            614.4, 1228.8, 2457.6]*1e3

        % voltage scaling for workhorse ADCPs (from workhorse command and
        % output data format manual, Oct 2022, under ADC channels)
        wh_v_scaling = [2092719, 592157, 592157, 380667, 253765, 253765]

        % current scaling for workhorse ADCPs (from workhorse command and
        % output data format manual, Oct 2022, under ADC channels)
        wh_i_scaling = [43838, 11451, 11451, 11451, 11451, 11451, 11451]
    end

    methods
        %%% Constructor method %%%
        function obj=ADCP(varargin)
            obj = obj@ADCP(varargin{:});
            obj.instrument_matrix_provider = [
                rdi.InstrumentMatrixFromCalibration; 
                rdi.InstrumentMatrixFromBAngle
                ];
            obj.heading_provider = [
                rdi.HeadingProviderTFiles; 
                rdi.HeadingInternal
                ];
            for ca=1:nargin
                if isstruct(varargin{ca})
                    obj.raw=varargin{1};
                end
            end
        end
        
        %%% Set and Get methods %%%
        function file_id=get.fileid(obj)
            file_id=obj.raw.FileNumber;
        end
        function ha=get.headalign(obj)
            ha=double(obj.raw.headalign)/100;
        end
        function conv=get.convexity(obj)
            conv=reshape(bin2dec(obj.raw.sysconf(4,:)'),1,[]);
            conv(conv==0)=-1;
        end
        function up=get.is_upward(obj)
            up=reshape(bin2dec(obj.raw.sysconf(8,:)')==1,1,[]);
        end

        function tf=get.tilts_used_in_transform(obj)
            tf=reshape(bin2dec(obj.raw.corinfo(3,:)'),1,[])==1;
        end
        function tf=get.bin_mapping_used(obj)
            tf=reshape(bin2dec(obj.raw.corinfo(1,:)'),1,[])==1;
        end
        function tf=get.three_beam_solutions_used(obj)
            tf=reshape(bin2dec(obj.raw.corinfo(2,:)'),1,[])==1;
        end
        function blank=get.blanking(obj)
            blank=double(obj.raw.blnk)/100;
        end
        function l=get.lengthxmitpulse(obj)
            if isfield(obj.raw,'sp_transmit_length') % streampro leader support
                l=double(obj.raw.sp_transmit_length)/1000;
            else
                l=double(obj.raw.lngthtranspulse)/100;
            end
        end
        function val=get.bandwidth(obj)
            val=double(obj.raw.bandwidth);
        end
        function val = get.frequency(obj)
            val = nan(1,obj.nensembles);
            val(obj.type == rdi.ADCP_Type.STREAMPRO_31) = 2e6;
            val(obj.type == rdi.ADCP_Type.PINNACLE_61) = 44e3;
            id = bin2dec(fliplr(obj.raw.sysconf(1:3,:)'))'+2;
            is_sent = obj.type == rdi.ADCP_Type.SENTINELV_47 |...
                obj.type == rdi.ADCP_Type.SENTINELV_66;
            val(is_sent) = obj.sentinel_freq(id(is_sent));
            val(~is_sent) = obj.workhorse_freq(id(~is_sent));
        end
        function val = get.voltage_offset(obj)
            val = zeros(size(1,obj.nensembles));
            val(obj.type == rdi.ADCP_Type.PINNACLE_61)=24;
        end

<<<<<<< HEAD
        function val=get.voltage_factor(obj) % From workhorse operation manual
            if isfield(obj.raw,'sp_mid_bin1') % streampro header, use voltage factor from manual (0.1 to convert to voltage, but factor is divide by 1e6 in voltage calculation)
                val=1e5;
                return
            end
            if ~obj.is_workhorse
                obj.warn_and_disable('ADCP:ADCPIsWorkhorse','Assuming ADCP is a workhorse.')
            end
            switch obj.transducer.frequency
                case 76.8e3
                    val=2092719;
                case {153.6e3, 307.2e3}
                    val=592157;
                case 614.4e3
                    val=380667;
                case {1228.8e3, 2457.6e3}
                    val=253765;
                otherwise
                    warning('Unknown voltage factor')
                    val=nan;
            end
=======
        function val=get.voltage_factor(obj) % From workhorse operation manual and PDDecoder software
            val = 1e5*ones(size(obj.type));
            val(obj.type == rdi.ADCP_Type.TASMAN_74 |...
                obj.type == rdi.ADCP_Type.PATHFINDER_67) = 1e6;
            isw = obj.is_workhorse;
            freq = obj.frequency;
            [~, freq_idx] = ismember(freq, obj.workhorse_freq);
            fgood = freq_idx ~= 0;
            val(isw & fgood) = obj.wh_v_scaling(freq_idx(isw & fgood));
>>>>>>> 62b698cd
        end
        function val=get.current(obj)
            val=reshape(double(obj.raw.ADC(:,1)),1,[]).*obj.current_factor/1e6;
        end
        function val=get.voltage(obj)
            val=reshape(double(obj.raw.ADC(:,2)),1,[]).*...
                obj.voltage_factor/1e6+obj.voltage_offset;
        end
        function val=get.power(obj)
            %%% Has voltage and current
            has_volt = obj.raw.ADC(:,2)~=0;
            has_curr = obj.raw.ADC(:,1)~=0;
            val = nan(1,obj.nensembles);

            has_v_and_c = has_volt & has_curr;
            val(has_v_and_c) = obj.voltage(has_v_and_c) .* ...
                obj.current(has_v_and_c);

            
            %%% Has voltage, but no current
            only_v  = has_volt & ~has_curr;
            [~,pdbw_bat] = obj.get_instrument_characteristics(true);
            [~,pdbw_ps] = obj.get_instrument_characteristics(false);
            
            % workhorses
            iswh = obj.is_workhorse;
            val(iswh & only_v) = 10 .^ ( (pdbw_bat(iswh & only_v) +...
                20 * log10(obj.voltage(iswh & only_v) / 32) ) / 10);
            
            % pioneer and explorer
            ispe = obj.type == rdi.ADCP_Type.PIONEER_73 |...
                obj.type == rdi.ADCP_Type.EXPLORER_34;
            val(ispe & only_v) = 10 .^ ( (pdbw_ps(ispe & only_v) +...
                20 * log10(obj.voltage(ispe & only_v) / 32) ) / 10);

            % riogrande, channelmaster, riverpro, riverray
            isrg = obj.type == rdi.ADCP_Type.RIO_GRANDE_10 |...
                obj.type == rdi.ADCP_Type.CHANNELMASTER_28 |...
                obj.type == rdi.ADCP_Type.RIVERPRO_56 |...
                obj.type == rdi.ADCP_Type.RIVERRAY_44;
            val(isrg & only_v) = 10 .^ ( (pdbw_ps(isrg & only_v) +...
                20 * log10(obj.voltage(isrg & only_v) / 12) ) / 10);

            % sentinel V
            isst = obj.type == rdi.ADCP_Type.SENTINELV_47 |...
                obj.type == rdi.ADCP_Type.SENTINELV_66;
            val(isst & only_v) = 10 .^ ( (pdbw_bat(isst & only_v) +...
                20 * log10(obj.voltage(isst & only_v) / 14) ) / 10);

            %%% No voltage and no current
            typ = ~has_curr & ~has_volt;
            if any(typ)
                warning(['Make sure you set on_battery property correctly ',...
                    'for proper power computation.'])
            end
            val(typ) = obj.typical_pdbw(typ);
        end
        function val=get.attitude_temperature(obj)
<<<<<<< HEAD
            if ~obj.is_workhorse
                obj.warn_and_disable('ADCP:ADCPIsWorkhorse','Assuming ADCP is a workhorse.')
            end
=======
            val = obj.temperature;
>>>>>>> 62b698cd
            DC_COEF = 9.82697464e1;                                                    % Temperature coefficients
            FIRST_COEF = -5.86074151382e-3;
            SECOND_COEF = 1.60433886495e-7;
            THIRD_COEF = -2.32924716883e-12;
            t_cnts = reshape(double(obj.raw.ADC(:,6))*256,1,[]);                 % Temperature Counts (ADC value)
            val(obj.is_workhorse) = obj.temperature_offset + ((THIRD_COEF.*t_cnts + SECOND_COEF).*t_cnts +...
                FIRST_COEF).*t_cnts + DC_COEF;                                         % real-time temperature of the transducer (C)
        end
        function val=get.intensity_scale(obj)
            val=127.3./(obj.attitude_temperature+273); % From WinRiver manual
            val(obj.type == rdi.ADCP_Type.RIVERRAY_44 |...
                obj.type == rdi.ADCP_Type.RIVERPRO_56 |...
                obj.type == rdi.ADCP_Type.EXPLORER_34 |...
                obj.type == rdi.ADCP_Type.PIONEER_73) = 0.6;
            val(obj.type == rdi.ADCP_Type.SENTINELV_47 |...
                obj.type == rdi.ADCP_Type.SENTINELV_66) = 0.5;
        end
        function val=get.noise_level(obj)
            val=ones(1,obj.nensembles)*40;
            val(obj.type == rdi.ADCP_Type.RIVERRAY_44 |...
                obj.type == rdi.ADCP_Type.RIVERPRO_56 |...
                obj.type == rdi.ADCP_Type.EXPLORER_34 |...
                obj.type == rdi.ADCP_Type.PIONEER_73) = 50;
            val(obj.type == rdi.ADCP_Type.SENTINELV_47 |...
                obj.type == rdi.ADCP_Type.SENTINELV_66) = 40;
            val = val .*obj.intensity_scale;
        end
        function val = get.typical_pdbw(obj)
            [~, val] = obj.get_instrument_characteristics;
        end

        function val=get.backscatter_constant(obj)
<<<<<<< HEAD
            if ~is_workhorse(obj)
                obj.warn_and_disable('ADCP:ADCPIsWorkhorse','Assuming ADCP is a workhorse.')
            end
            switch obj.transducer.frequency
                case 76.8e3
                    val=-159.1;
                case 307.2e3
                    switch obj.type
                        case rdi.ADCP_Type.Sentinel
                            val=-143.5;
                        case rdi.ADCP_Type.Monitor
                            val=-143;
                        otherwise
                            warning('Assuming ADCP is a Monitor')
                            val=-143;
                    end
                case 614.4e3
                    if obj.type~=rdi.ADCP_Type.RioGrande
                        warning('Assuming ADCP is a RioGrande')
                    end
                    val=-139.3;
                case 1228.8e3
                    val=-129.1;
                otherwise
                    warning('Unknown backscatter constant for current ADCP Type')
                    val=nan;
            end
=======
            val = obj.get_instrument_characteristics;
>>>>>>> 62b698cd
        end

        function val=get.type(obj)
            val = rdi.ADCP_Type(obj.raw.firmver);
        end
        
        function val=get.transducer_radius(obj)
            wat = acoustics.Water;
            [~,~,rayl] = obj.get_instrument_characteristics;
            labda = wat.speedsound(0)./obj.frequency;
            val = sqrt(rayl.*labda/pi);
        end

        %%% Ordinary methods
        
        function val=get.current_factor(obj) % From workhorse operation manual
<<<<<<< HEAD
            if ~obj.is_workhorse
                obj.warn_and_disable('ADCP:ADCPIsWorkhorse','Assuming ADCP is a workhorse.')
            end
            switch obj.transducer.frequency
                case 76.8e3
                    val=43838;
                case {153.6e3,307.2e3, 614.4e3, 1228.8e3, 2457.6e3}
                    val=11451;
                otherwise
                    warning('Do not know current factor for given ADCP type')
                    val=nan;
            end
=======
            val = 1e5*ones(1,obj.nensembles);
            isw = obj.is_workhorse;
            freq = obj.frequency;
            [~, freq_idx] = ismember(freq, obj.workhorse_freq);
            fgood = freq_idx ~= 0;
            val(isw & fgood) = obj.wh_i_scaling(freq_idx(isw & fgood));
>>>>>>> 62b698cd
        end
        
        function tf=is_workhorse(obj)
           tf=ismember(obj.type,[...
               rdi.ADCP_Type.WORKHORSE_8;...
               rdi.ADCP_Type.WORKHORSE_16;...
               rdi.ADCP_Type.WORKHORSE_43;...
               rdi.ADCP_Type.WORKHORSE_50;...
               rdi.ADCP_Type.WORKHORSE_51;...
               rdi.ADCP_Type.WORKHORSE_52;...
               rdi.ADCP_Type.WORKHORSE_77;...
               rdi.ADCP_Type.WORKHORSE_78...                                                                      
               ]);
        end
        function vel=velocity(obj,dst,filter)
            vel=obj.int16_to_double(obj.raw.VEL)/1000;
            B=CoordinateSystem.Beam;
            src=obj.coordinate_system;
            if nargin > 1 && ~all(dst == src)
                if any(dst==B & ~(src==B) & obj.bin_mapping_used)
                    obj.warn_and_disable(...
                        'ADCP:BinMappingBackwardTransformations',...
                        ['Bin mapping was used: backward transformation'...
                        ' to beam coordinates might be incorrect.'])
                end
                tm=obj.xform(dst);
                vel=helpers.matmult(tm, vel);
            end
            if nargin > 2
                bad=obj.bad(filter);
            else
                bad=obj.bad();
            end
            vel(bad)=nan;
        end
        function tm=xform(obj,dst, src,varargin)
            if nargin < 3
                src=obj.coordinate_system;
            end
            P=inputParser;
            P.addParameter('UseTilts', false,...
                @(x) isscalar(x) && islogical(x));
            P.addParameter('BottomTracking', false,...
                @(x) isscalar(x) && islogical(x))
            P.parse(varargin{:});
            % Bottom track option is not used for rdi, since Water and
            % Bottom Track matrices are always the same

            % Tilt option is needed since tilts can be explicitly disabled
            % in velocity processing for RDI ADCPs
            
            tm = repmat(shiftdim(eye(4),-2),1,obj.nensembles);
            I=CoordinateSystem.Instrument;
            S=CoordinateSystem.Ship;
            E=CoordinateSystem.Earth;
            B=CoordinateSystem.Beam;
            exp_cfilt=true(1,obj.nensembles); % dummy filter to expand scalar input
            croll=obj.roll;
            croll(obj.is_upward)=croll(obj.is_upward)+180;
            ha=obj.headalign;
            cpitch=obj.pitch;
            head=obj.heading;
            
            % FORWARD
            % from lower than instrument to instrument
            cfilt = exp_cfilt & dst >= I & src < I;
            tmptm=obj.instrument_matrix_provider.b2i_matrix(obj);
            tm(:,cfilt,:,:)=tmptm(:,cfilt,:,:);
            
            % from lower than ship to ship
            cfilt = exp_cfilt & dst >= S & src < S;
            tm(1,cfilt,:,:)=helpers.matmult(...
                obj.head_tilt(ha(cfilt),cpitch(cfilt), croll(cfilt)),...
                tm(1,cfilt,:,:));
            
            % from lower than earth to earth
            cfilt = exp_cfilt & dst >= E & src < E;
            tm(:,cfilt,:,:)=helpers.matmult(...
                obj.head_tilt(head(cfilt)),...
                tm(:,cfilt,:,:));
            
            % INVERSE
            % from higher than ship to ship
            cfilt = exp_cfilt & dst <= S & src > S;
            tm(:,cfilt,:,:)=permute(obj.head_tilt(head(cfilt)),[1,2,4,3]);
            
            % from higher than instrument to instrument
            cfilt = exp_cfilt & dst <= I & src > I;
            if any(strcmp(P.UsingDefaults,'UseTilts'))
                cpitch(~obj.tilts_used_in_transform)=0; % Take into account whether tilts where used when transforming back
                croll(~obj.tilts_used_in_transform)=0; % Take into account whether tilts where used when transforming back
            elseif ~P.Results.UseTilts % for geometry we always want to use tilts, also when they were not used for velocity computations.
                cpitch(:)=0;
                croll(:)=0;
            end
                
            tm(1,cfilt,:,:)=helpers.matmult(...
                permute(obj.head_tilt(ha(cfilt),cpitch(cfilt),...
                croll(cfilt)),[1,2,4,3]),...
                tm(1,cfilt,:,:));
            
            % from higher than beam to beam
            cfilt = exp_cfilt & dst == B & src > B;
            tmptm=obj.instrument_matrix_provider.i2b_matrix(obj);
            tm(:,cfilt,:,:)=helpers.matmult(...
                tmptm(:,cfilt,:,:),...
                tm(1,cfilt,:,:));
        end
    end
    methods(Access = protected)
        function cs=get_coordinate_system(obj)
            csnum=reshape(bin2dec(obj.raw.corinfo(4:5,:)'),1,[]);
            cs(1,obj.nensembles)=CoordinateSystem.Beam;
            cs(csnum==2)=CoordinateSystem.Instrument;
            cs(csnum==1)=CoordinateSystem.Ship;
            cs(csnum==3)=CoordinateSystem.Earth;
        end
        function ang=get_beam_angle(obj)
            ang=double(obj.raw.HADCPbeamangle);
            ang_sys=reshape(bin2dec(obj.raw.sysconf(9:10,:)'),1,[]);
            ang(ang==0 & ang_sys==0)=15;
            ang(ang==0 & ang_sys==2)=20;
            ang(ang==0 & ang_sys==3)=30;
            ang(ang==0)=nan;
        end
        function nens=get_nensembles(obj)
            nens=size(obj.fileid,2);
        end
        function nb=get_nbeams(obj)
            nb=double(obj.raw.usedbeams);
        end
        function c=get_cellsize(obj)
            if isfield(obj.raw,'sp_bin_space') %streampro leader support (space makes more sense than size, for the actual use. These seem always to match btw)
                c=double(obj.raw.sp_bin_space)/1000;
            else
                c=double(obj.raw.binsize)/100;
            end
        end
        function val=get_temperature(obj)
            val=double(obj.raw.temperature)/100;
        end
        function val=get_salinity(obj)
            val=double(obj.raw.salinity);
        end
        function val=get_pressure(obj)
            funderflow=obj.raw.pressure>3e9;
            val=double(obj.raw.pressure);
            val(funderflow)=val(funderflow)-double(intmax('uint32'));
            val=val*10;
        end
        function t=get_time(obj)
            t=reshape(datetime(obj.raw.timeV,'TimeZone',obj.timezone),1,[]);
        end
        function db1=get_distmidfirstcell(obj)
            if isfield(obj.raw,'sp_mid_bin1') % streampro leader support (more accurate)
                db1=double(obj.raw.sp_mid_bin1)/1000;
            else
                db1=double(obj.raw.distmidbin1)/100;
            end
        end

        function n=get_ncells(obj)
            n=double(obj.raw.nbins);
        end
        function val=get_echo(obj)
            val=double(obj.raw.ECHO).*obj.intensity_scale;
        end

        function [C, Pdbw, rayl] = get_instrument_characteristics(obj, bat)
            % characteristics from FS031
            tp = obj.type;
            freq = obj.frequency;
            isw = obj.is_workhorse;
            wh_freq = obj.workhorse_freq;
            st_freq = obj.sentinel_freq;
            bw = obj.bandwidth;
            if nargin < 2
                bat = obj.on_battery;
            end
            C = nan(1,obj.nensembles);
            Pdbw = nan(1,obj.nensembles);
            rayl = nan(1,obj.nensembles);

            iscm = tp == rdi.ADCP_Type.CHANNELMASTER_28;
            C(iscm & freq == wh_freq(4) & bw == 0) = -143.4; % 300 high
            C(iscm & freq == wh_freq(4) & bw == 1) = -152.26; % 300 low
            C(iscm & freq == wh_freq(5) & bw == 0) = -139.08; % 600 high
            C(iscm & freq == wh_freq(5) & bw == 1) = -147.28; % 600 low
            C(iscm & freq == wh_freq(6) & bw == 0) = -127.13; % 1200 high
            C(iscm & freq == wh_freq(6) & bw == 1) = -137.17; % 1200 low

            Pdbw(iscm & freq == wh_freq(4)) = 15.1; % 300 high
            Pdbw(iscm & freq == wh_freq(5)) = 12.0; % 600 high
            Pdbw(iscm & freq == wh_freq(6)) = 9.0; % 1200 high

            rayl(iscm & freq == wh_freq(4)) = 2.69; % 300 high
            rayl(iscm & freq == wh_freq(5)) = 2.96; % 600 high
            rayl(iscm & freq == wh_freq(6)) = 1.71; % 1200 high


            isex = tp == rdi.ADCP_Type.EXPLORER_34;
            if any(isex)
                obj.warning(...
                    'Assuming Explorer ADCP with piston transducer')
            end
            C(isex & bw == 0) = -132.73; % high
            C(isex & bw == 1) = -140.95; % low
            Pdbw(isex) = 3;
            rayl(isex) = 1.35;
            
            % long ranger (only workhorse with 75 KHz)
            islr = isw & freq == wh_freq(2);
            C(islr & bw == 0) = -161.19;
            C(islr & bw == 1) = -166.94;
            Pdbw(islr & bat) = 23.8;
            Pdbw(islr & ~bat) = 27.3;
            rayl(islr) = 1.26;


            isos = tp == rdi.ADCP_Type.OCEAN_SURVEYOR_14 |...
                tp == rdi.ADCP_Type.OCEAN_SURVEYOR_23;
            C(isos & freq == wh_freq(1)) = -172.19; % 38
            C(isos & freq == wh_freq(2)) = -164.26; % 75
            C(isos & freq == wh_freq(3)) = -156.01; % 150
            Pdbw(isos & freq == wh_freq(1)) = 24.0; % 38
            Pdbw(isos & freq == wh_freq(2)) = 24.0; % 75
            Pdbw(isos & freq == wh_freq(3)) = 21.0; % 150
            rayl(isos & freq == wh_freq(1)) = 8.19; % 38
            rayl(isos & freq == wh_freq(2)) = 3.24; % 75
            rayl(isos & freq == wh_freq(3)) = 1.62; % 150

            ispi = tp == rdi.ADCP_Type.PIONEER_73;
            C(ispi & freq == wh_freq(4)) = -151.30; % 300
            C(ispi & freq == wh_freq(5)) = -145.25; % 600
            Pdbw(ispi & freq == wh_freq(4)) = 14; % 300
            Pdbw(ispi & freq == wh_freq(5)) = 9; % 600
            rayl(ispi & freq == wh_freq(4)) = 1.67; % 300
            rayl(ispi & freq == wh_freq(5)) = 1.31; % 600
            
            % quarter master (only workhorse on 150 KHz)
            isqm = isw & freq == wh_freq(3);
            C(isqm & bw == 0) = -153.75;
            C(isqm & bw == 1) = -161.01;
            Pdbw(isqm & bat) = 15.1;
            Pdbw(isqm & ~bat) = 18.6;
            rayl(isqm) = 1.68;
            

            isrg = tp == rdi.ADCP_Type.RIO_GRANDE_10;
            C(isrg & freq == wh_freq(5) & bw == 0) = -139.09; % 600 high
            C(isrg & freq == wh_freq(5) & bw == 1) = -149.14; % 600 low
            C(isrg & freq == wh_freq(6) & bw == 0) = -129.44; % 1200 high
            C(isrg & freq == wh_freq(6) & bw == 1) = -139.57; % 1200 low
            Pdbw(isrg & freq == wh_freq(5)) = 9; % 600
            Pdbw(isrg & freq == wh_freq(6)) = 4.8; % 1200
            rayl(isrg & freq == wh_freq(5)) = 1.75; % 600
            rayl(isrg & freq == wh_freq(6)) = 1.71; % 1200

            %Riverpro (5b) or RioPro (4b)
            isrp = tp == rdi.ADCP_Type.RIVERPRO_56;
            beamconf = bin2dec(obj.raw.sysconf(13:16,:)')';
            is5b = beamconf == 10 | beamconf == 15;
            % RioPro
            C(isrp & ~is5b & freq == wh_freq(6) & bw == 0) = -131.36;
            C(isrp & ~is5b & freq == wh_freq(6) & bw == 1) = -141.08;
            Pdbw(isrp & ~is5b & freq == wh_freq(6)) = 7.8;
            rayl(isrp & ~is5b & freq == wh_freq(6)) = 1.71;
            
            % RiverPro
            C(isrp & is5b & freq == wh_freq(6) & bw == 0) = -128.09;
            C(isrp & is5b & freq == wh_freq(6) & bw == 1) = -137.81;
            Pdbw(isrp & is5b & freq == wh_freq(6)) = 7.8;
            rayl(isrp & is5b & freq == wh_freq(6)) = 0.81;

            isrr = tp == rdi.ADCP_Type.RIVERRAY_44;
            C(isrr) = -138.02;
            Pdbw(isrr) = 9;
            rayl(isrr) = 1.31;

            isst = tp == rdi.ADCP_Type.SENTINELV_47 |...
                tp == rdi.ADCP_Type.SENTINELV_66;
            % V100: 300 KHz, V50: 500 KHz, V100: 1000 KHz
            C(isst & freq == st_freq(4) & bw == 0) = -144.74; %V100 high
            C(isst & freq == st_freq(4) & bw == 1) = -151.24; %V100 low
            C(isst & freq == st_freq(5) & bw == 0) = -139.18; %V50 high
            C(isst & freq == st_freq(5) & bw == 1) = -145.73; %V50 low
            C(isst & freq == st_freq(6) & bw == 0) = -135.49; %V20 high
            C(isst & freq == st_freq(6) & bw == 1) = -143.32; %V20 low
            Pdbw(isst & freq == st_freq(4) & bat) = 14; %V100 bat
            Pdbw(isst & freq == st_freq(4) & ~bat) = 16.2; %V100 ps
            Pdbw(isst & freq == st_freq(5) & bat) = 10.8; %V50 bat
            Pdbw(isst & freq == st_freq(5) & ~bat) = 13; %V50 ps
            Pdbw(isst & freq == st_freq(6) & bat) = 9; %V20 bat
            Pdbw(isst & freq == st_freq(6) & ~bat) = 11.2; %V20 ps
            rayl(isst & freq == st_freq(4)) = 0.86; %V100 bat
            rayl(isst & freq == st_freq(4)) = 1.89; %V100 ps
            rayl(isst & freq == st_freq(5)) = 1.22; %V50 bat

            % workhorse 
            C(isw & freq == wh_freq(4) & bw == 0) = -140.78; %WH300 high
            C(isw & freq == wh_freq(4) & bw == 1) = -151.64; %WH300 low
            C(isw & freq == wh_freq(5) & bw == 0) = -139.09; %WH600 high
            C(isw & freq == wh_freq(5) & bw == 1) = -149.14; %WH600 low
            C(isw & freq == wh_freq(6) & bw == 0) = -129.44; %WH1200 high
            C(isw & freq == wh_freq(6) & bw == 1) = -139.57; %WH600 low
            Pdbw(isw & freq == wh_freq(4) & bat) = 14; %WH300 bat
            Pdbw(isw & freq == wh_freq(4) & ~bat) = 17.5; %WH300 ps
            Pdbw(isw & freq == wh_freq(5) & bat) = 9; %WH600 bat
            Pdbw(isw & freq == wh_freq(5) & ~bat) = 12.5; %WH600 ps
            Pdbw(isw & freq == wh_freq(6) & bat) = 4.8; %WH1200 bat
            Pdbw(isw & freq == wh_freq(6) & ~bat) = 8.3; %WH600 ps
            rayl(isw & freq == wh_freq(4)) = 0.87; %WH300
            rayl(isw & freq == wh_freq(5)) = 1.75; %WH600
            rayl(isw & freq == wh_freq(6)) = 1.71; %WH1200
        end

        function pt = get_transducer(obj, varargin)
        % Reset tranducer properties
        %
        %   reset_tranducer(obj) assigns the frequency and radius
        %   properties of the acoustics.Transducer object stored in the
        %   transducer property
        %
        % see also: ADCP, transducer
            
            pt=acoustics.PistonTransducer;
            % Handle phased array ADCPs
            if obj.type==rdi.ADCP_Type.RIVERRAY_44
                if ~isa(pt,'acoustics.PhasedArrayTransducer')
                    pt=acoustics.PhasedArrayTransducer;
                end
                pt.frequency=614.4e3; % from RiverRay manual
                pt.radius=0.076/2; % from RiverRay manual
                return
            end
            
            % Piston transducer ADCPs
            if ~isa(pt,'acoustics.PistonTransducer')
                pt=acoustisc.PistonTransducer;
            end
            pt.water=obj.water;
            pt.depth=max(obj.pressure./9.81./pt.water.density,0);
            pt.frequency = obj.frequency;
            pt.radius = obj.transducer_radius;
        end
        function val=get_backscatter(obj)
            pt=obj.transducer;
            R=obj.depth_cell_slant_range+obj.cellsize/2/cosd(obj.beam_angle); % slant range to last quarter of cell
            two_alpha_R = 2.*pt.attenuation.*R;                    % compute 2alphaR
            LDBM=10*log10(obj.lengthxmitpulse);
            PDBW=10*log10(obj.power);
            ec_lev = 10.^((obj.echo-obj.noise_level)/10)-1;
            ec_lev(ec_lev<=0)=nan;
            val = obj.backscatter_constant + 10*log10((obj.attitude_temperature+273.16).*R.^2.*pt.near_field_correction(R).^2) - LDBM - PDBW + two_alpha_R + 10*log10(ec_lev); % equation according to fsa-031, correcting goustiaus and van haren equation      
            val(obj.bad)=nan;
        end
    
    end
    
    methods (Static)
        function tm=head_tilt(heading,pitch,roll)
            % Return the transformation matrix for the three tilts
            %
            %   tm=head_tilt(heading,pitch,roll) computes the rotation matrices
            %   given the heading, pitch and roll angles in degrees.
            %
            %   see also: ADCP, xform
            zr=zeros(size(heading));
            on=ones(size(heading));
            sh=sind(heading);
            ch=cosd(heading);
            if nargin < 2
                pitch = zr;
            end
            sp=sind(pitch);
            cp=cosd(pitch);
            if nargin < 3
                roll = zr;
            end
            sr=sind(roll);
            cr=cosd(roll);
            tm = cat(3,...
                cat(4,  ch.*cr+sh.*sp.*sr,  sh.*cp, ch.*sr-sh.*sp.*cr, zr),...
                cat(4, -sh.*cr+ch.*sp.*sr,  ch.*cp, -sh.*sr-ch.*sp.*cr, zr),...
                cat(4,            -cp.*sr,      sp,            cp.*cr, zr),...
                cat(4,                 zr,      zr,                zr, on));
        end
        function d=int16_to_double(i)
            % Transform 16 bit signed integers to double
            %
            %   d=int16_to_double(i) transforms the 16 bit integers in i to
            %   doubles in d. Integers equal to -32768 are assigned to be NaNs.
            fbad=i==-32768;
            d=double(i);
            d(fbad)=nan;
        end
        
    end
end<|MERGE_RESOLUTION|>--- conflicted
+++ resolved
@@ -362,29 +362,6 @@
             val(obj.type == rdi.ADCP_Type.PINNACLE_61)=24;
         end
 
-<<<<<<< HEAD
-        function val=get.voltage_factor(obj) % From workhorse operation manual
-            if isfield(obj.raw,'sp_mid_bin1') % streampro header, use voltage factor from manual (0.1 to convert to voltage, but factor is divide by 1e6 in voltage calculation)
-                val=1e5;
-                return
-            end
-            if ~obj.is_workhorse
-                obj.warn_and_disable('ADCP:ADCPIsWorkhorse','Assuming ADCP is a workhorse.')
-            end
-            switch obj.transducer.frequency
-                case 76.8e3
-                    val=2092719;
-                case {153.6e3, 307.2e3}
-                    val=592157;
-                case 614.4e3
-                    val=380667;
-                case {1228.8e3, 2457.6e3}
-                    val=253765;
-                otherwise
-                    warning('Unknown voltage factor')
-                    val=nan;
-            end
-=======
         function val=get.voltage_factor(obj) % From workhorse operation manual and PDDecoder software
             val = 1e5*ones(size(obj.type));
             val(obj.type == rdi.ADCP_Type.TASMAN_74 |...
@@ -394,7 +371,6 @@
             [~, freq_idx] = ismember(freq, obj.workhorse_freq);
             fgood = freq_idx ~= 0;
             val(isw & fgood) = obj.wh_v_scaling(freq_idx(isw & fgood));
->>>>>>> 62b698cd
         end
         function val=get.current(obj)
             val=reshape(double(obj.raw.ADC(:,1)),1,[]).*obj.current_factor/1e6;
@@ -453,13 +429,7 @@
             val(typ) = obj.typical_pdbw(typ);
         end
         function val=get.attitude_temperature(obj)
-<<<<<<< HEAD
-            if ~obj.is_workhorse
-                obj.warn_and_disable('ADCP:ADCPIsWorkhorse','Assuming ADCP is a workhorse.')
-            end
-=======
             val = obj.temperature;
->>>>>>> 62b698cd
             DC_COEF = 9.82697464e1;                                                    % Temperature coefficients
             FIRST_COEF = -5.86074151382e-3;
             SECOND_COEF = 1.60433886495e-7;
@@ -492,37 +462,7 @@
         end
 
         function val=get.backscatter_constant(obj)
-<<<<<<< HEAD
-            if ~is_workhorse(obj)
-                obj.warn_and_disable('ADCP:ADCPIsWorkhorse','Assuming ADCP is a workhorse.')
-            end
-            switch obj.transducer.frequency
-                case 76.8e3
-                    val=-159.1;
-                case 307.2e3
-                    switch obj.type
-                        case rdi.ADCP_Type.Sentinel
-                            val=-143.5;
-                        case rdi.ADCP_Type.Monitor
-                            val=-143;
-                        otherwise
-                            warning('Assuming ADCP is a Monitor')
-                            val=-143;
-                    end
-                case 614.4e3
-                    if obj.type~=rdi.ADCP_Type.RioGrande
-                        warning('Assuming ADCP is a RioGrande')
-                    end
-                    val=-139.3;
-                case 1228.8e3
-                    val=-129.1;
-                otherwise
-                    warning('Unknown backscatter constant for current ADCP Type')
-                    val=nan;
-            end
-=======
             val = obj.get_instrument_characteristics;
->>>>>>> 62b698cd
         end
 
         function val=get.type(obj)
@@ -539,27 +479,12 @@
         %%% Ordinary methods
         
         function val=get.current_factor(obj) % From workhorse operation manual
-<<<<<<< HEAD
-            if ~obj.is_workhorse
-                obj.warn_and_disable('ADCP:ADCPIsWorkhorse','Assuming ADCP is a workhorse.')
-            end
-            switch obj.transducer.frequency
-                case 76.8e3
-                    val=43838;
-                case {153.6e3,307.2e3, 614.4e3, 1228.8e3, 2457.6e3}
-                    val=11451;
-                otherwise
-                    warning('Do not know current factor for given ADCP type')
-                    val=nan;
-            end
-=======
             val = 1e5*ones(1,obj.nensembles);
             isw = obj.is_workhorse;
             freq = obj.frequency;
             [~, freq_idx] = ismember(freq, obj.workhorse_freq);
             fgood = freq_idx ~= 0;
             val(isw & fgood) = obj.wh_i_scaling(freq_idx(isw & fgood));
->>>>>>> 62b698cd
         end
         
         function tf=is_workhorse(obj)
