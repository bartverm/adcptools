classdef ADCP < handle
% Abstract base class to represent ADCP datasets
%
%   A = ADCP(...) based on the class of the passed arguments
%   configuration properties are set:
%   Filter - filter
%   HorizontalPositionProvider - horizontal_position_provider
%   VerticalPositionProvider - vertical_position_provider
%
%   ADCP properties (configuration):
%   filters - filters to exclude data from profiles
%   timezone - specifies the timezone used
%   horizontal_position_provider - provides horizontal positioning
%   vertical_position_provider - provides vertical positioning
%   tilts_provider - provides pitch and roll angles
%   heading_provider - provides heading angle
%   instrument_matrix_provider - provides instrument to beam matrix
%   transducer - transducer acoustic properties
%   water - water acoustic properties
%
%   ADCP data properties (read only):
%   nbeams - number of acoustic beams
%   nensembles - number of ensembles
%   ncells - number of depth cells
%   coordinate_system - coordinate system of velocity data
%   beam_angle - angle of acoustic beams with vertical (degrees)
%   pitch - pitch angle (degrees)
%   roll - roll angle (degrees)
%   heading - heading angle (degrees)
%   cellsize - depth cell size (m)
%   time - time and date of ensembles
%   distmidfirstcell - distance to center of first depth cell (m)
%   depth_cell_slant_range - distance along ac. beam to depth cells (m)
%   temperature - instrument temperature (Celsius)
%   salinity - salinity of water (psu)
%   pressure - pressure of water (Pa)
%   echo - received echo intensity (dB)
%   backscatter - volume backscatter strength (dB)
%   horizontal_position - horizontal position of the instrument (m)
%   vertical_position - vertical position of the instrument (m)
%   beam_2_instrument_matrix - beam to instrument transformation matrix
%   instrument_2_beam_matrix - instrument to beam transformation matrix
%
%   ADCP methods:
%   bad - return a mask with ones for data marked as being bad
%   plot_orientations - plots pitch, roll and heading of the ADCP
%   plot_velocity - plot the velocity in Earth coordinates
%   plot_backscatter - plot the volume backscatter strength
%   plot_all - plot all available plots
%   depth_cell_offset - get east,north,up offset of depth cells from ADCP
%   depth_cell_position - get east,north,up position of depth cells
%   
%   ADCP methods (abstract):
%   xform - get transformation matrices
%   velocity - get velocity

    properties
        % ADCP/filters
        %
        % Filters to exclude data from profile data. The filters are given
        % as a vector of object that are subclasses of Filter
        %
        % see also: ADCP, Filter
        filters(:,1) Filter {mustBeNonempty}=Filter;
        
        % ADCP/timezone
        %
        %   Specify the timezone of the data as char. Default is '', i.e.
        %   unzoned. Examples are 'UTC', 'Europe/Amsterdam'
        %
        % see also: ADCP, datetime/TimeZone, timezones
        timezone(1,:) char = ''

        % ADCP/horizontal_position_provider
        %
        %   ADCPHorizontalPosition object specifying the position of the ADCP.
        %
        % see also: ADCP
        horizontal_position_provider(1,:) ADCPHorizontalPosition = ADCPFixedHorizontalPosition;
        
        % ADCP/vertical_position_provider
        %
        %   ADCPVerticalPosition object specifying the position of the ADCP.
        %
        % see also: ADCP
        vertical_position_provider(1,1) ADCPVerticalPosition = ADCPFixedVerticalPosition;

        % ADCP/tilts_provider
        %
        % TiltsProvider object which returns the heading and tilts of the 
        % ADCP.
        %
        % see also: ADCP
        tilts_provider(:,1) TiltsProvider = rdi.TiltsInternal;

        % ADCP/heading_provider
        %
        % HeadingProvider object which returns the heading and tilts of the 
        % ADCP.
        %
        % see also: ADCP
        heading_provider(:,1) HeadingProvider = rdi.HeadingInternal


        % ADCP/instrument_matrix_provider
        %
        %   Specifies the sources for the transformation matrix as a
        %   InstrumentMatrixProvider. This is a vector which allows to
        %   define different sources. The first object capable of providing
        %   the matrix will be used.
        %
        % see also: ADCP, InstrumentMatrixProvider
        instrument_matrix_provider (:,1) InstrumentMatrixProvider =...
            rdi.InstrumentMatrixFromBAngle;
    end
    properties(Access=protected)
        override_transducer
        override_water
    end
    properties(Dependent)
        % ADCP/tranducer
        %
        % returns an acoustics.PistonTransducer object. This object can be
        % modified, and will be used in computations. To reset object to
        % its initial values use the reset_transducer method. Setting the
        % raw property, or the water property will reset the tranducer
        % property
        %
        % see also: ADCP, acoustics.PistonTransducer
        transducer(:,1) acoustics.PistonTransducer 
        
        % ADCP/water
        %
        %   acoustics.Water object specifying the Water characteristics.
        %   use reset_water method to reset the water property to the
        %   values read in the raw adcp data. Changing the raw property
        %   will also reset the water property.
        %
        % see also: ADCP, acoustics.Water
        water(1,1) acoustics.Water;    
    end
    properties(Dependent, SetAccess = private)
        % Number of beams in use by the instrument.
        %
        % see also: ADCP
        nbeams
        
        % Number of ensembles.
        %
        % see also: ADCP
        nensembles
        
        % Number of depth cells.
        %
        % see also: ADCP
        ncells
        
        % Coordinate system used. Returns CoordinateSystems objects.
        %
        % see also: ADCP, CoordinateSystem
        coordinate_system
        
        % Angle of acoustic beam makes with vertical in degrees.
        %
        % see also: ADCP
        beam_angle
        
        % Pitch angle in degrees.
        %
        % see also: ADCP
        pitch
        
        % Roll angle in degrees.
        %
        % see also: ADCP
        roll
        
        % Heading angle in degrees.
        %
        % see also: ADCP
        heading

        % Vertical size of the depth cells (m).
        %
        % see also: ADCP
        cellsize

        % Time the ensembles were measured. Returns datetime objects.
        %
        % see also: ADCP, datetime
        time
        
        % Vertical distance to the middle of the first cell (m).
        %
        % see also: ADCP
        distmidfirstcell
        
        % Slant range, i.e. distance along acoustic beam to depth cells
        %
        % see also: ADCP
        depth_cell_slant_range
        
        % Temperature of the instrument (Celsius)
        %
        % see also: ADCP
        temperature
        
        %  salinity (psu)
        %
        % see also: ADCP
        salinity
        
        % pressure (Pa)
        %
        % see also: ADCP
        pressure

        % Received raw echo intensity (dB).
        %
        % see also: ADCP
        echo
        
        % Received Volume Backscatter strength (dB) computed according to
        % Deines (1999) with the corrections of Gostiaux and van Haren and 
        % the correction in the FSA-031. The backscatter strength is not 
        % corrected for attenuation due to sediment.
        %
        % see also: ADCP, acoustics, Sv2SSC
        backscatter
        
        %   2xN matrix holding the x and y coordinates of the
        %   ADCP in m.
        %
        %   see also: adcp, vertical_position, horizontal_position_provider
        horizontal_position
        
        %   1xN vector holding the z coordinates of the ADCP in m.
        %
        %   see also: adcp, horizontal_position, vertical_position_provider
        vertical_position

        % matrix transforming beam coordinates to instrument coordinates
        %
        %   see also: ADCP, instrument_matrix_provider
        beam_2_instrument_matrix

        % matrix transforming instrument coordinates to beam coordinates
        %
        %   see also: ADCP, instrument_matrix_provider
        instrument_2_beam_matrix

        beam_orientation_matrix

        vertical_range_to_cell
    end
    methods
        %%% Constuctor
        function obj = ADCP(varargin)
            obj.filters=Filter;
            for ca=1:nargin            
                if isa(varargin{ca},'Filter')
                    obj.filters=[obj.filters; varargin{ca}];
                elseif isa(varargin{ca},'ADCPVerticalPosition')
                    obj.vertical_position_provider=varargin{ca};
                elseif isa(varargin{ca},'ADCPHorizontalPosition')
                    obj.horizontal_position_provider=varargin{ca};
                end
            end
        end
        
<<<<<<< HEAD
        %%% Set and Get methods %%%
        function file_id=get.fileid(obj)
            file_id=obj.raw.FileNumber;
        end
        function cs=get.coordinate_system(obj)
            csnum=reshape(bin2dec(obj.raw.corinfo(4:5,:)'),1,[]);
            cs(1,obj.nensembles)=CoordinateSystem.Beam;
            cs(csnum==2)=CoordinateSystem.Instrument;
            cs(csnum==1)=CoordinateSystem.Ship;
            cs(csnum==3)=CoordinateSystem.Earth;
        end
        function ang=get.beam_angle(obj)
            ang=double(obj.raw.HADCPbeamangle);
            ang_sys=reshape(bin2dec(obj.raw.sysconf(9:10,:)'),1,[]);
            ang(ang==0 & ang_sys==0)=15;
            ang(ang==0 & ang_sys==2)=20;
            ang(ang==0 & ang_sys==3)=30;
            ang(ang==0)=nan;
        end
        function pitch=get.pitch(obj)
            pitch=double(obj.raw.pitch)/100;
            pitch=atand(tand(pitch).*cosd(obj.roll));
        end
        function roll=get.roll(obj)
            roll=double(obj.raw.roll)/100;
        end
        function head=get.heading(obj)
            head=obj.heading_provider.heading(obj);
        end
        function ha=get.headalign(obj)
            ha=double(obj.raw.headalign)/100;
        end
        function conv=get.convexity(obj)
            conv=reshape(bin2dec(obj.raw.sysconf(4,:)'),1,[]);
            conv(conv==0)=-1;
        end
        function up=get.is_upward(obj)
            up=reshape(bin2dec(obj.raw.sysconf(8,:)')==1,1,[]);
        end
        function nens=get.nensembles(obj)
            nens=size(obj.fileid,2);
        end
        function tf=get.tilts_used_in_transform(obj)
            tf=reshape(bin2dec(obj.raw.corinfo(3,:)'),1,[])==1;
        end
        function tf=get.bin_mapping_used(obj)
            tf=reshape(bin2dec(obj.raw.corinfo(1,:)'),1,[])==1;
        end
        function tf=get.three_beam_solutions_used(obj)
            tf=reshape(bin2dec(obj.raw.corinfo(2,:)'),1,[])==1;
        end
        
        function nb=get.nbeams(obj)
            nb=double(obj.raw.usedbeams);
        end
        function blank=get.blanking(obj)
            blank=double(obj.raw.blnk)/100;
=======
        %%% Set and get methods
        function val = get.water(obj)
            if isempty(obj.override_water)
                val=acoustics.Water;
                val.temperature=obj.temperature;
                val.salinity=obj.salinity*1000;
            else
                val=obj.override_water;
            end
        end
        function set.water(obj, val)
            if isempty(val)
                obj.water = acoustics.Water.empty;
                return
            end
            assert(isa(val, 'acoustics.Water'), 'Must be an acoustics.Water object')
            assert(isscalar(val), 'Value must be scalar')
            obj.override_water = val;
>>>>>>> ce021006
        end
        function val = get.transducer(obj)
            if isempty(obj.override_transducer)
                val = obj.get_transducer;
            else
<<<<<<< HEAD
                l=double(obj.raw.lngthtranspulse)/100;
            end
        end
        function c=get.cellsize(obj)
            if isfield(obj.raw,'sp_bin_space') %streampro leader support (space makes more sense than size, for the actual use. These seem always to match btw)
                c=double(obj.raw.sp_bin_space)/10000;
            else
                c=double(obj.raw.binsize)/100;
=======
                val = obj.override_transducer;
            end
        end
        function set.transducer(obj, val)
            if isempty(val)
                obj.transducer = acoustics.PistonTransducer.empty;
                return
>>>>>>> ce021006
            end
            assert(isa(val, 'acoustics.Transducer'), 'Must be an acoustics.Transducer object')
            assert(isscalar(val), 'Value must be scalar')
            obj.override_transducer = val;
        end
        function val = get.nbeams(obj)
            val = obj.get_nbeams;
        end
        function val = get.nensembles(obj)
            val = obj.get_nensembles;
        end
<<<<<<< HEAD
        function val=get.bandwidth(obj)
            val=double(obj.raw.bandwidth);
=======
        function val = get.ncells(obj)
            val = obj.get_ncells;
>>>>>>> ce021006
        end
        function val = get.coordinate_system(obj)
            val = obj.get_coordinate_system;
        end
        function val = get.beam_angle(obj)
            val = obj.get_beam_angle;
        end
<<<<<<< HEAD
        function db1=get.distmidfirstcell(obj)
            if isfield(obj.raw,'sp_mid_bin1') % streampro leader support (more accurate)
                db1=double(obj.raw.sp_mid_bin1)/10000;
            else
                db1=double(obj.raw.distmidbin1)/100;
            end
        end

        function n=get.ncells(obj)
            n=double(obj.raw.nbins);
=======
        function val = get.beam_orientation_matrix(obj)
            val = obj.instrument_matrix_provider.beam_orientation_matrix(obj);
        end
        function val = get.pitch(obj)
            val = obj.tilts_provider.pitch(obj);
>>>>>>> ce021006
        end
        function val = get.roll(obj)
            val = obj.tilts_provider.roll(obj);
        end
        function val = get.heading(obj)
            val = obj.heading_provider.heading(obj);
        end
        function val = get.cellsize(obj)
            val = obj.get_cellsize;
        end
        function val = get.time(obj)
            val = obj.get_time;
        end
        function val = get.distmidfirstcell(obj)
            val = obj.get_distmidfirstcell;
        end
        function rng=get.depth_cell_slant_range(obj)
            beam_m = obj.instrument_matrix_provider.beam_orientation_matrix(obj);
            beam_m(:,:,:,1:2)=[];
            rng=obj.vertical_range_to_cell./beam_m;
        end
        function val = get.temperature(obj)
            val = obj.get_temperature;
        end
        function val = get.salinity(obj)
            val = obj.get_salinity;
        end
        function val = get.pressure(obj)
            val = obj.get_pressure;
        end
        function val = get.echo(obj)
            val = obj.get_echo;
        end
        function val = get.backscatter(obj)
            val = obj.get_backscatter;
        end
        function val=get.horizontal_position(obj)
            val=obj.horizontal_position_provider.horizontal_position(obj);
        end
        function val=get.vertical_position(obj)
            val=obj.vertical_position_provider.get_vertical_position(obj);
        end
        function val = get.beam_2_instrument_matrix(obj)
            val = obj.instrument_matrix_provider.b2i_matrix(obj);
        end
        function val = get.instrument_2_beam_matrix(obj)
            val = obj.instrument_matrix_provider.i2b_matrix(obj);
        end
        function val = get.vertical_range_to_cell(obj)
            val = obj.instrument_matrix_provider.vertical_range_to_cell(obj);
        end
        function bad=bad(obj,filter)
            % Mask for profiled data
            %
            %   isbad=bad(obj) returns a mask with ones for data data is marked bad
            %   by the filters.
            %
            %   isbad=bad(obj,filters) allows to specify custom filters, other than
            %   the ones given in the ADCP object.
            %
            %   see also: ADCP, Filter
            if nargin<2
                filter=obj.filters;
            end
            bad=filter(1).bad(obj);
            for co=2:numel(filter)
                bad=bad | filter(co).bad(obj);
            end
        end
        function plot_orientations(obj)
            % Plots orientations of instrument
            %
            %   plot_orientations(obj) plots the pitch, roll and heading.
            %
            % see also: ADCP, plot_velocity, plot_filters, plot_all
            axh=subplot(3,1,1);
            plot(obj.pitch)
            ylabel('Pitch (degr)')
            axh(2)=subplot(3,1,2);
            plot(obj.roll)
            ylabel('Roll (degr)')
            axh(3)=subplot(3,1,3);
            plot(obj.heading)
            ylabel('Head (degr)')
            linkaxes(axh,'x')
        end
        function hfout=plot_velocity(obj,vel)
            % plot the velocity profiles
            %
            %   plot_velocity(obj) plot the velocities in Earth coordinate
            %   system
            %
            %   see also: ADCP
            vel_pos=obj.depth_cell_position;
            vel_pos=mean(vel_pos(:,:,:,3),3,'omitnan');
            if nargin < 2
                vel=obj.velocity(CoordinateSystem.Earth);
            end
            t=obj.time;
            t=seconds(t-t(1));
            hf=gcf;
            axh(1)=subplot(3,1,1);
            pcolor(t,vel_pos,vel(:,:,1));
            hc=colorbar;
            ylabel(hc,'V_x (m/s)')
            shading flat
            axh(2)=subplot(3,1,2);
            pcolor(t,vel_pos,vel(:,:,2));
            ylabel('vertical position (m)')
            hc=colorbar;
            ylabel(hc,'V_y (m/s)')
            shading flat
            axh(3)=subplot(3,1,3);
            pcolor(t,vel_pos,vel(:,:,3));
            hc=colorbar;
            ylabel(hc,'V_z (m/s)')
            shading flat
            xlabel('time (s)')
            linkaxes(axh,'xy')
            if nargout>0
                hfout=hf;
            end
        end
        function hfout=plot_backscatter(obj)
            % plot the backscatter profiles
            %
            %   plot_velocity(obj) plot the backscatter profiles
            %   system
            %
            %   see also: ADCP
            sv_pos=obj.depth_cell_offset;
            sv_pos=mean(sv_pos(:,:,:,3),3,'omitnan');
            sv=obj.backscatter;
            t=obj.time;
            t=seconds(t-t(1));
            nb=size(sv,3);
            hf=gcf;
            axh=nan(nb,1);
            for cb=1:nb
                axh(cb)=subplot(nb,1,cb);
                pcolor(t,sv_pos,sv(:,:,cb));
                clim=mean(sv(:,:,cb),'all','omitnan')+[-2 2]*std(sv(:,:,cb),0,'all','omitnan');
                hc=colorbar;
                ylabel(hc,'Backscatter (dB)')
                shading flat
                set(gca,'clim',clim)
                title(['Beam ',num2str(cb)])
            end
            xlabel('time (s)')
            linkaxes(axh,'xy')
            if nargout>0
                hfout=gcf;
            end
        end
        function plot_filters(obj)
            obj.filters.plot(obj);
        end
        function plot_all(obj)
            figure
            obj.plot_orientations;
            figure
            obj.plot_filters;
            figure
            obj.plot_velocity;
            figure
            obj.plot_backscatter;
        end
        function pos=depth_cell_offset(obj,dst)
            % Computes the xyz offset to the profiled depth cells
            %
            %   pos=depth_cell_offset(obj) returns the offset vector (ncells x
            %   nensembles x nbeams x 3) in Earth coordinates
            %
            %   pos = depth_cell_offset(obj,dst) specify the coordinate system
            %   in which the offsets should be returned. dst is a
            %   CoordinateSystem object.
            %
            %   see also: ADCP, depth_cell_position
            if nargin < 2
                dst=CoordinateSystem.Earth;
            end
            tm=obj.xform(CoordinateSystem.Instrument, dst, 'Geometry', true);
            tm(:,:,:,4)=[];
            tm(:,:,4,:)=[];
            beam_mat = obj.instrument_matrix_provider.beam_orientation_matrix(obj);
            tm = helpers.matmult(beam_mat,tm, 3, 4);
            pos=tm.*obj.depth_cell_slant_range;
        end
        function pos=depth_cell_position(obj)
            % Computes the xyz positions of the depth cells
            %
            %   pos=depth_cell_position(obj) returns the position vector
            %   (ncells x nensembles x nbeams x 3) in Earth coordinates
            %
            % see also: ADCP, position, depth_cell_offset
            pos=obj.depth_cell_offset + permute([obj.horizontal_position; obj.vertical_position],[3,2,4,1]);
        end
    end
    methods(Abstract, Access=protected)
        val = get_nbeams(obj)
        val = get_nensembles(obj)
        val = get_ncells(obj)
        val = get_coordinate_system(obj)
        val = get_beam_angle(obj)
        val = get_cellsize(obj)
        val = get_time(obj)
        val = get_distmidfirstcell(obj)
        val = get_temperature(obj)
        val = get_salinity(obj)
        val = get_pressure(obj)
        val = get_echo(obj)
        val = get_backscatter(obj)
        val = get_transducer(obj)
    end
    methods(Abstract)
        % Get transformation matrices for coordinate transformations
        %
        %   tm=xform(obj,dst) get the transformation matrices for the
        %   transformation from obj.coordinate_system to the given
        %   destination coordinate system. matrix will be 1 x nensembles x
        %   4 x 4
        %
        %   tm=xform(obj,dst,src) to specify a custom source coordinate
        %   system
        %
        %   tm=xform(...,'ParameterName', parameterValue) allows to
        %   specify the following options:
        %   'UseTilts' - if unset checks the ADCP data in inverse
        %   transformations to know whether to use the tilts. If set to
        %   true will always use the tilts in invers transformations,
        %   if set to false will never use tilts in inverse
        %   transformations.
        %
        %   see also: ADCP
        val = xform(obj,dst,src,varargin)

        % velocity profile data
        %
        %   vel=velocity(obj) returns the profiled velocity in m/s.
        %
        %   vel=velocity(obj,dst) specify destination coordinate system as
        %   CoordinateSystem object.
        %
        %   vel=velocity(obj,dst,filter) specify filter to be used insted
        %   of the ones specified in the current object.
        %
        %   see also: ADCP, CoordinateSystem
        vel = velocity(obj,dst,filter)
    end
    methods(Static)
        function inv=invert_xform(tm)
            % Inverts transformation matrices
            %
            %   Inverts transformation matrices given in tm. Matrices are
            %   defined in the third and fourth dimension.
            %
            % see also: ADCP, xform
            inv=nan(size(tm));
            for ce=1:size(tm,2)
                inv(1,ce,:,:)=shiftdim(inv(squeeze(tm(1,ce,:,:))),-2);
            end
        end
    end
end<|MERGE_RESOLUTION|>--- conflicted
+++ resolved
@@ -268,65 +268,6 @@
             end
         end
         
-<<<<<<< HEAD
-        %%% Set and Get methods %%%
-        function file_id=get.fileid(obj)
-            file_id=obj.raw.FileNumber;
-        end
-        function cs=get.coordinate_system(obj)
-            csnum=reshape(bin2dec(obj.raw.corinfo(4:5,:)'),1,[]);
-            cs(1,obj.nensembles)=CoordinateSystem.Beam;
-            cs(csnum==2)=CoordinateSystem.Instrument;
-            cs(csnum==1)=CoordinateSystem.Ship;
-            cs(csnum==3)=CoordinateSystem.Earth;
-        end
-        function ang=get.beam_angle(obj)
-            ang=double(obj.raw.HADCPbeamangle);
-            ang_sys=reshape(bin2dec(obj.raw.sysconf(9:10,:)'),1,[]);
-            ang(ang==0 & ang_sys==0)=15;
-            ang(ang==0 & ang_sys==2)=20;
-            ang(ang==0 & ang_sys==3)=30;
-            ang(ang==0)=nan;
-        end
-        function pitch=get.pitch(obj)
-            pitch=double(obj.raw.pitch)/100;
-            pitch=atand(tand(pitch).*cosd(obj.roll));
-        end
-        function roll=get.roll(obj)
-            roll=double(obj.raw.roll)/100;
-        end
-        function head=get.heading(obj)
-            head=obj.heading_provider.heading(obj);
-        end
-        function ha=get.headalign(obj)
-            ha=double(obj.raw.headalign)/100;
-        end
-        function conv=get.convexity(obj)
-            conv=reshape(bin2dec(obj.raw.sysconf(4,:)'),1,[]);
-            conv(conv==0)=-1;
-        end
-        function up=get.is_upward(obj)
-            up=reshape(bin2dec(obj.raw.sysconf(8,:)')==1,1,[]);
-        end
-        function nens=get.nensembles(obj)
-            nens=size(obj.fileid,2);
-        end
-        function tf=get.tilts_used_in_transform(obj)
-            tf=reshape(bin2dec(obj.raw.corinfo(3,:)'),1,[])==1;
-        end
-        function tf=get.bin_mapping_used(obj)
-            tf=reshape(bin2dec(obj.raw.corinfo(1,:)'),1,[])==1;
-        end
-        function tf=get.three_beam_solutions_used(obj)
-            tf=reshape(bin2dec(obj.raw.corinfo(2,:)'),1,[])==1;
-        end
-        
-        function nb=get.nbeams(obj)
-            nb=double(obj.raw.usedbeams);
-        end
-        function blank=get.blanking(obj)
-            blank=double(obj.raw.blnk)/100;
-=======
         %%% Set and get methods
         function val = get.water(obj)
             if isempty(obj.override_water)
@@ -345,22 +286,11 @@
             assert(isa(val, 'acoustics.Water'), 'Must be an acoustics.Water object')
             assert(isscalar(val), 'Value must be scalar')
             obj.override_water = val;
->>>>>>> ce021006
         end
         function val = get.transducer(obj)
             if isempty(obj.override_transducer)
                 val = obj.get_transducer;
             else
-<<<<<<< HEAD
-                l=double(obj.raw.lngthtranspulse)/100;
-            end
-        end
-        function c=get.cellsize(obj)
-            if isfield(obj.raw,'sp_bin_space') %streampro leader support (space makes more sense than size, for the actual use. These seem always to match btw)
-                c=double(obj.raw.sp_bin_space)/10000;
-            else
-                c=double(obj.raw.binsize)/100;
-=======
                 val = obj.override_transducer;
             end
         end
@@ -368,7 +298,6 @@
             if isempty(val)
                 obj.transducer = acoustics.PistonTransducer.empty;
                 return
->>>>>>> ce021006
             end
             assert(isa(val, 'acoustics.Transducer'), 'Must be an acoustics.Transducer object')
             assert(isscalar(val), 'Value must be scalar')
@@ -380,13 +309,8 @@
         function val = get.nensembles(obj)
             val = obj.get_nensembles;
         end
-<<<<<<< HEAD
-        function val=get.bandwidth(obj)
-            val=double(obj.raw.bandwidth);
-=======
         function val = get.ncells(obj)
             val = obj.get_ncells;
->>>>>>> ce021006
         end
         function val = get.coordinate_system(obj)
             val = obj.get_coordinate_system;
@@ -394,24 +318,11 @@
         function val = get.beam_angle(obj)
             val = obj.get_beam_angle;
         end
-<<<<<<< HEAD
-        function db1=get.distmidfirstcell(obj)
-            if isfield(obj.raw,'sp_mid_bin1') % streampro leader support (more accurate)
-                db1=double(obj.raw.sp_mid_bin1)/10000;
-            else
-                db1=double(obj.raw.distmidbin1)/100;
-            end
-        end
-
-        function n=get.ncells(obj)
-            n=double(obj.raw.nbins);
-=======
         function val = get.beam_orientation_matrix(obj)
             val = obj.instrument_matrix_provider.beam_orientation_matrix(obj);
         end
         function val = get.pitch(obj)
             val = obj.tilts_provider.pitch(obj);
->>>>>>> ce021006
         end
         function val = get.roll(obj)
             val = obj.tilts_provider.roll(obj);
