--- conflicted
+++ resolved
@@ -1,8 +1,4 @@
-<<<<<<< HEAD
-classdef ArraySupport < matlab.mixin.Copyable
-=======
 classdef ArraySupport < handle & matlab.mixin.Copyable
->>>>>>> df21bd9b
 % Class to help onstruct object arrays based on array input to constructor
 %
 %   obj = ArraySupport(...) constructs obj. The size of any non-scalar
@@ -23,11 +19,7 @@
 %               obj = obj@helpers.ArraySupport(varargin{:});
 %           end
 %  
-<<<<<<< HEAD
-%   see also:
-=======
 
->>>>>>> df21bd9b
     methods
         function obj = ArraySupport(varargin)
             if isempty(varargin)
