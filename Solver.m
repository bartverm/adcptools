classdef Solver < helpers.ArraySupport
    % Abstract base class to solve ADCP repeat transect velocity data
    %
    %   Subclasses should implement the get_solver_input method.
    %
    %   obj=Solver(...) allows to set properties upon construction.
    %   Depending on the class objects are assigned to a specific property:
    %   VMADCP -> obj.adcp (required)
    %   Mesh -> obj.mesh (required)
    %   Bathymetry -> obj.bathymetry
    %   XSection -> obj.xs
    %   Filter -> obj.ensemble_filter
    %   DataModel -> obj.data_model
    %
    %  Solver properties:
    %   adcp - VMADCP object with the adcp data
    %   mesh - Mesh object defining a mesh
    %   bathy - Defines the bathymetry
    %   xs - Defines the cross-section
    %   ensemble_filter - defines repeat transects to be processed
    %   data_model - defines the velocity model to fit
    %
    %   Solver methods:
    %   get_parameters - get velocity model parameters on mesh
    %   get_velocity - get velocity on mesh
    %   rotate_to_xs - rotates velocity to cross-section direction
    %
    %   see also: VMADCP, Mesh, Bathymetry, XSection, Filter,
    %   VelocitySolver, BackscatterSolver


    properties
        % Solver/mesh mesh on which velocity is solved
        %
        %   Mesh object defining the mesh on which the data is to be
        %   solved. If an array is passed, each mesh is used for a
        %   different repeat transect, thus the number of elements must
        %   match the number of elements in the ensemble_filter property.
        %
        %   Default value is SigmaZetaMesh
        %
        %   see also: Solver, Mesh
        mesh (1,1) Mesh = SigmaZetaMesh;

        % Solver/bathy
        %
        %   Scalar bathymetry object that defines the location of the bed. Default
        %   is BathymetryFromScatteredPoints(adcp), which constructs a bathymetry
        %   based on the VMADCP data in adcp.
        %
        %   see also: Solver, BathymetryScatteredPoints
        bathy (1,1) Bathymetry = BathymetryScatteredPoints;

        % Solver/xs
        %
        %   Scalar XSection object defining the origin and direction of the
        %   cross-section. Default value is XSection(adcp) which construct a
        %   cross-section based on the track of the VMADCP data in adcp
        %
        %   see also: Solver, XSection
        xs (1,1) XSection = XSection;

        % Solver/data_model
        %
        %   Velocity model to use when solving for velocity
        %
        %   see also: Solver, DataModel
        data_model (1,1) DataModel = VelocityModel;

        % Solver/regularization
        %
        %   Regularization object. If not provided upon construction, an
        %   empty object will be created.
        %
        %   see also: Solver, DataModel
        regularization (1,:) Regularization


        % Solver/opts
        %
        %   SolverOptions object
        %
        %   see also: Solver, DataModel
        opts (1,1) SolverOptions = SolverOptions

    end
    methods
        function obj=Solver(varargin)
            obj = obj@helpers.ArraySupport(varargin{:})
            has_reg = false;
            for cnt_arg=1:nargin
                cur_arg=varargin{cnt_arg};
                if isa(cur_arg, 'Mesh')
                    var = 'mesh';
                elseif isa(cur_arg, 'Bathymetry')
                    var = 'bathy';
                elseif isa(cur_arg,'XSection')
                    var = 'xs';
                elseif isa(cur_arg,'DataModel')
                    var = 'data_model';
                elseif isa(cur_arg,'SolverOptions')
                    var = 'opts';
                elseif isa(cur_arg,'WaterLevel')
                    var = 'water_level';
                elseif isa(cur_arg,'Regularization')
                    var = 'regularization';
                    has_reg = true;
                else
                    continue
                end
                obj.assign_property(var,cur_arg);
            end
            if ~has_reg
                R = Regularization(bathy = obj.bathy, xs = obj.xs, mesh = obj.mesh, model = obj.data_model);
                R.assemble_matrices(obj.opts)
                obj.assign_property('regularization', R);
            end
        end

        function MP = get_parameters(obj)
            % Solve velocity model parameters
            %
            %   [pars, cov_pars, n_vels]=get_parameters(obj) Obtain the
            %   parameters of the model by fitting it to the velocity data.
            %   cov_pars returns the covatiance matrix of the model
            %   parameters and n_vels returns the number of velocity
            %   components used for the computation.
            %
            % see also: Solver, get_velocity, Mesh, VMADCP

            if ~isscalar(obj)
                [pars, cov_pars, n_vels] = obj.run_method('get_parameters');
                return
            end

            % get velocity position, velocity data, and transformation
            % matrices to obtain earth velocity
            [vpos, dat, xform, time, wl] = get_solver_input(obj);

            %%% compute s,n and sigma coordinates
            % get velocity position transverse to cross section
            [s_pos, n_pos] = obj.xs.xy2sn(vpos(:,1), vpos(:,2));

            % get bed elevation at velocity position. This could optionally
            % be done with the bed detection at the beam.
            zb_pos = obj.bathy.get_bed_elev(vpos(:,1), vpos(:,2));

            % compute sigma coordinate of velocities
            z_pos=vpos(:,3);
            sig_pos = (z_pos - zb_pos) ./...
                (wl - zb_pos);

            % create filter selecting finite input
            fgood = find(isfinite(n_pos) & isfinite(sig_pos) &...
                isfinite(dat) & all(isfinite(xform), 2));

            % find mesh cell input data belongs to
            cmesh = obj.mesh;
            cell_idx = cmesh.index(n_pos(fgood), sig_pos(fgood));

            % combine filter selecting finite input with filter
            % selecting data that belongs has a correspoding mesh cell
            % and filter input data accordingly
            fgood_idx = isfinite(cell_idx);
            cell_idx = cell_idx(fgood_idx);
            fgood = fgood(fgood_idx);
            dat = dat(fgood);
            xform = xform(fgood,:);
            n_pos = n_pos(fgood);
            s_pos = s_pos(fgood);
            z_pos = z_pos(fgood);
            time = time(fgood);
            sig_pos = sig_pos(fgood);

            % compute velocity model input
            n_center = reshape(...
                cmesh.n_middle(cmesh.col_to_cell), [], 1);
            d_s = s_pos;
            d_n = n_pos - n_center(cell_idx); % delta_n
            d_z = z_pos - cmesh.z_center(cell_idx); % delta_z
            d_sig = sig_pos - cmesh.sig_center(cell_idx); % delta_sig

            % get model matrices
            M = obj.data_model.get_model(...
                time, d_s, d_n, d_z, d_sig);

            disp('Assembled model matrices')
            % From here, different solvers are used depending on the
            % SolverOptions opts

<<<<<<< HEAD


=======
>>>>>>> 7cc792a9
            switch obj.opts.algorithm
                case "lscov"
                    % combine velocity input to earth matrix with velocity
                    % model
                    npars = obj.data_model.npars;
                    assert(size(xform,2)<=size(M,3),...
                        'Solver:WrongNComponents',...
                        'More component in transformation matrix than in model matrix')

                    ncomp = size(xform,2); % number of component in transformation matrix
                    npars(ncomp+1:end)=[]; % only keep number of parameters for component in transformation matrix
                    xformM = nan(size(xform,1), sum(npars));
                    cum_pars= cumsum([0 npars]);

                    for ccomp = 1 : size(xform,2)
                        xformM(:,cum_pars(ccomp)+1:cum_pars(ccomp+1)) = ...
                            M(:,1:npars(ccomp),ccomp).*xform(:,ccomp);
                    end
                    xform = xformM;

                    %%% combine velocity input with transformation matrices and
                    %%% prepare data to be combined in one cell element per
                    %%% mesh cell
                    dat = [dat xform];
                    % number of columns in model matrix + one for velocity
                    % component
                    ndat=size(dat,2);
                    % make an index to map each model matrix parameter to a
                    % column in output cell array
                    dat_idx = cumsum(ones(size(cell_idx, 1), ndat), 2);
                    cell_idx = repmat(cell_idx, ndat, 1);
                    dat = reshape(dat, [], 1);
                    dat_idx = reshape(dat_idx, [], 1);


                    % gather data in cell array: every row corresponds to a
                    % mesh cell, every column to a model parameter. First
                    % column holds velocity component
                    gather_dat = accumarray({cell_idx,dat_idx},... % indices
                        dat,... % velocity and model matrices
                        [obj.mesh.ncells,ndat],... % output size
                        @(x) {x},... % function collecting data in cell
                        {},... % value to fill when no data is avilable
                        false);  % output not sparse

                    % reorganize gathered data into columns, which are
                    % inputs to the model fitting function
                    gather_dat = num2cell(gather_dat, 1);

                    % fit model for each cell
                    [t_pars, t_n_bvels, t_cov_pars] = cellfun( ...
                        @obj.fit_model, ... % function to fit model
                        gather_dat{:}, ... % input data for fitting
                        'UniformOutput', false); % output is non-scalar

                    % replace empty cell elements with array with NaN values
                    f_empty = cellfun(@isempty, t_pars);
                    t_pars(f_empty) = {nan(ndat - 1, 1)};
                    t_cov_pars(f_empty) = {nan(ndat - 1, ndat - 1)};


                    %%% construct matrix from output cell array
                    % reshape to allow subsequent concatenation
                    t_cov_pars = cellfun( ...
                        @(x) shiftdim(x, -1), ...
                        t_cov_pars, ...
                        'UniformOutput',false);
                    t_pars = cellfun( ...
                        @(x) shiftdim(x, -1), ...
                        t_pars, ...
                        'UniformOutput',false);
                    MP = ModelParameters(opts = obj.opts);
                    MP.pars = vertcat(t_pars{:});
                    MP.cov_pars = vertcat(t_cov_pars{:});
                    MP.ns = vertcat(t_n_bvels{:});
                    MP.p = MP.pars2p();
                case "pcg"
                    xform = xform*obj.data_model.rotation_matrix;
                    Mb0 = [M(:,:,1).*xform(:,1),...
                        M(:,:,2).*xform(:,2),...
                        M(:,:,3).*xform(:,3)]; %Model matrix times unit vectors q
                    disp('Assembled parameter - data mapping')
                    [M, b, cell_idx_shuffled, ns] = obj.reorder_model_matrix(Mb0, dat, cell_idx);
                    MP = ModelParameters(M = M, b = b, regularization = obj.regularization, opts = obj.opts, cell_idx = cell_idx_shuffled);
                    MP.p = obj.solve(M,b);
                    MP.ns = ns;
                    disp('Finished')
                    MP.pars = MP.p2pars();
                otherwise
                    error("Enter correct algorithm in SolverOptions: lscov (only data, cell-based) or pcg (regularized, global)")
            end
        end

        function [varargout] = get_data(obj, varargin)
            %   Get data from model parameters
            %
            %   vel=get_data(obj)
            %
            %   [vel,cov_vel] = get_data(obj)

            % Handle non-scalar call
            varargout = cell(1,nargout);
            if ~isscalar(obj)
                [varargout{:}] = obj.run_method('get_data',varargin{:});
                return
            end

            % scalar call
            if nargin == 1
                varargin = cell(1,3);
                [varargin{:}] = get_parameters(obj);
            end
            if nargin > 1
                if nargin - 1 < nargout
                    error('VelocitySolver:WrongInputNumber',...
                        'Please pass no input other than object, or as many inputs as required outputs')
                end
            end
            varargout = cell(1,nargout);
            [varargout{:}] = ...
                obj.data_model.get_data(varargin{:});
        end

    end

    methods(Access=protected)
        function [idx_mesh,idx_ef]=make_indices(obj)
            nrp=max(numel(obj.ensemble_filter),numel(obj.mesh));
            idx_mesh=ones(nrp,1);
            idx_ef=ones(nrp,1);
            if ~isscalar(obj.mesh)
                idx_mesh=cumsum(idx_mesh);
                assert(numel(obj.mesh)==nrp,'number of elements of mesh and ensemble_filter properties should match')
<<<<<<< HEAD
            end
            if ~isscalar(obj.ensemble_filter)
                idx_ef=cumsum(idx_ef);
                assert(numel(obj.ensemble_filter)==nrp,'number of elements of mesh and ensemble_filter properties should match')
            end
=======
            end
            if ~isscalar(obj.ensemble_filter)
                idx_ef=cumsum(idx_ef);
                assert(numel(obj.ensemble_filter)==nrp,'number of elements of mesh and ensemble_filter properties should match')
            end
>>>>>>> 7cc792a9
        end

        function p = solve(obj, M, b)
            Np = size(M,2);
            % Generate first guess for p <-> estimate parameters
            p = nan([Np,length(obj.opts.reg_pars)]);
            Mg = M'*M; % Expensive operation -> minimize number of calls
            for idx = 1:length(obj.opts.reg_pars)
                rp = obj.opts.reg_pars{idx};
                Cg = sparse(0);
                for reg_idx = 1:numel(obj.regularization.Cg)
                    Cg = Cg + rp(reg_idx)*obj.regularization.Cg{reg_idx};
                end
                A = Mg + Cg; % Data plus constraints
                rhs = M'*b + rp(end)*obj.regularization.C{end}'*obj.regularization.rhs;
                [p(:,idx), flag] = obj.solve_single(A, rhs);
                disp(['Obtained solution using lambda = [', num2str(rp), ']^T after ', num2str(flag), ' iterations.'])
            end
        end

        function [p, iter] = solve_single(obj, A, rhs)
            if obj.opts.set_diagcomp
                obj.opts.preconditioner_opts.diagcomp = max(sum(abs(A),2)./diag(A))-2;
            end
            L = ichol(A, obj.opts.preconditioner_opts);
            [p, ~, ~, iter, ~] = pcg(A, rhs, obj.opts.pcg_tol, obj.opts.pcg_iter, L, L');

        end



<<<<<<< HEAD
        function [M, b, ns] = reorder_model_matrix(obj, Mb0, dat, cell_idx)
            Mj = cell([obj.mesh.ncells,1]);
            ns = zeros([obj.mesh.ncells,1]);
            bj = cell([obj.mesh.ncells,1]);
            for j = 1:obj.mesh.ncells
                Mj{j} = Mb0(j==cell_idx,:);
                ns(j) = sum(j == cell_idx);
                bj{j} = dat(j==cell_idx);
            end
            b = vertcat(bj{:});
            M = helpers.spblkdiag(Mj{:});

        end
    end

=======
        function [M, b, cell_idx_shuff, ns] = reorder_model_matrix(obj, Mb0, dat, cell_idx)
            Mj = cell([obj.mesh.ncells,1]);
            ns = zeros([obj.mesh.ncells,1]);
            bj = cell([obj.mesh.ncells,1]);
            idx = cell([obj.mesh.ncells,1]);
            cell_idx_shuff = cell([obj.mesh.ncells,1]);
            for j = 1:obj.mesh.ncells
                idx{j} = (cell_idx == j);
                Mj{j} = Mb0(idx{j}, :);
                ns(j) = sum(idx{j});
                bj{j} = dat(idx{j});
                cell_idx_shuff{j} = cell_idx(idx{j});
            end
            b = vertcat(bj{:});
            M = helpers.spblkdiag(Mj{:});
        end
    end

>>>>>>> 7cc792a9
    methods (Abstract, Access=protected)
        % Get input data for velocity solver
        %       [vpos, vdat, xform, time] = get_solver_input(obj) returns the velocity
        %       position, the velocity data, the transformation matrix  to get
        %       from the velocity data to velocity components in earth
        %       coordinates and the time of the data
        %
        %       Subclasses should implement this function
        [vpos, vdat, xform, time, wl] = get_solver_input(obj)
    end


    methods(Static, Access=protected)
        function [model_pars, n_dat, cov_matrix] = fit_model(vel, varargin)
            % This function fits the given model to the existing data

            n_dat = numel(vel); % number of velocity data
            model_mat = [varargin{:}];  % model matrix
            n_pars = size(model_mat, 2); % number of model parameters
            % handle rank deficient model matrices
            if rank(model_mat) < n_pars
                model_pars = nan(n_pars, 1);
                cov_matrix = nan(n_pars, n_pars);
                return
            end
            % fit model tot data
            [model_pars, ~, ~, cov_matrix] = lscov(model_mat, vel);
        end
    end
end<|MERGE_RESOLUTION|>--- conflicted
+++ resolved
@@ -188,11 +188,6 @@
             % From here, different solvers are used depending on the
             % SolverOptions opts
 
-<<<<<<< HEAD
-
-
-=======
->>>>>>> 7cc792a9
             switch obj.opts.algorithm
                 case "lscov"
                     % combine velocity input to earth matrix with velocity
@@ -326,19 +321,11 @@
             if ~isscalar(obj.mesh)
                 idx_mesh=cumsum(idx_mesh);
                 assert(numel(obj.mesh)==nrp,'number of elements of mesh and ensemble_filter properties should match')
-<<<<<<< HEAD
             end
             if ~isscalar(obj.ensemble_filter)
                 idx_ef=cumsum(idx_ef);
                 assert(numel(obj.ensemble_filter)==nrp,'number of elements of mesh and ensemble_filter properties should match')
             end
-=======
-            end
-            if ~isscalar(obj.ensemble_filter)
-                idx_ef=cumsum(idx_ef);
-                assert(numel(obj.ensemble_filter)==nrp,'number of elements of mesh and ensemble_filter properties should match')
-            end
->>>>>>> 7cc792a9
         end
 
         function p = solve(obj, M, b)
@@ -370,23 +357,6 @@
 
 
 
-<<<<<<< HEAD
-        function [M, b, ns] = reorder_model_matrix(obj, Mb0, dat, cell_idx)
-            Mj = cell([obj.mesh.ncells,1]);
-            ns = zeros([obj.mesh.ncells,1]);
-            bj = cell([obj.mesh.ncells,1]);
-            for j = 1:obj.mesh.ncells
-                Mj{j} = Mb0(j==cell_idx,:);
-                ns(j) = sum(j == cell_idx);
-                bj{j} = dat(j==cell_idx);
-            end
-            b = vertcat(bj{:});
-            M = helpers.spblkdiag(Mj{:});
-
-        end
-    end
-
-=======
         function [M, b, cell_idx_shuff, ns] = reorder_model_matrix(obj, Mb0, dat, cell_idx)
             Mj = cell([obj.mesh.ncells,1]);
             ns = zeros([obj.mesh.ncells,1]);
@@ -405,7 +375,6 @@
         end
     end
 
->>>>>>> 7cc792a9
     methods (Abstract, Access=protected)
         % Get input data for velocity solver
         %       [vpos, vdat, xform, time] = get_solver_input(obj) returns the velocity
