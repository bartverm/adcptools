--- conflicted
+++ resolved
@@ -1,174 +1,3 @@
-<<<<<<< HEAD
-classdef MagneticDeviationTwoCycle < MagneticDeviationModel
-    properties (SetAccess = protected, GetAccess = public)
-        % constant offset of compass in degrees
-        %
-        % see also: MagneticDeviationTwoCycle
-        offset = 0
-
-
-        % sine amplitude of one cycle deviation in degrees
-        %
-        % see also: MagneticDeviationTwoCycle
-        onecycle_sin = 0
-
-        % cosine amplitude of one cycle deviation in degrees
-        %
-        % see also: MagneticDeviationTwoCycle
-        onecycle_cos = 0
-
-        % sine amplitude of two cycle deviation in degrees
-        %
-        % see also: MagneticDeviationTwoCycle
-        twocycle_sin = 0
-
-        % cosine amplitude of two cycle deviation in degrees
-        %
-        % see also: MagneticDeviationTwoCycle
-        twocycle_cos = 0
-    end
-    properties(Access=protected)
-        adcp_head_provider % stores heading provider property of adcp
-        % object
-    end
-    methods
-        function val = magnetic_deviation(obj, adcp)
-            obj.unset_deviation_correction(adcp)
-            head=adcp.heading;
-
-            obj.set_deviation_correction(adcp)
-
-            % compute correction
-            val = obj.offset +...
-                obj.onecycle_sin * sind(head) + ...
-                obj.onecycle_cos * cosd(head) + ...
-                obj.twocycle_sin * sind(2 * head) + ...
-                obj.twocycle_cos * cosd(2 * head);
-        end
-
-        function estimate_deviation(obj,vmadcp,make_plot)
-            if nargin < 3
-                make_plot = false;
-            end
-
-            obj.unset_deviation_correction(vmadcp)
-
-            % compute angles between bottom track and gps tracks
-            shipvel = vmadcp.ship_velocity(CoordinateSystem.Earth);
-            bt_xvel = shipvel(1,:,1);
-            bt_yvel = shipvel(1,:,2);
-            bt_xvel2 = .5*(bt_xvel(1:end-1)+bt_xvel(2:end));
-            bt_yvel2 = .5*(bt_yvel(1:end-1)+bt_yvel(2:end));
-            dt = seconds(diff(vmadcp.time));
-            bt_dx = bt_xvel2.*dt;
-            bt_dy = bt_yvel2.*dt;
-            bt_ang=atan2d(bt_dy,bt_dx);
-            gps_pos=vmadcp.horizontal_position;
-            gps_x = gps_pos(1,:);
-            gps_y = gps_pos(2,:);
-            gps_dx = diff(gps_x);
-            gps_dy = diff(gps_y);
-            gps_ang = atan2d(gps_dy,gps_dx);
-            d_ang=-gps_ang+bt_ang;
-            d_ang = atan2d(sind(d_ang), cosd(d_ang));
-            head = vmadcp.heading;
-            head2 = atan2d(...
-                .5*(sind(head(1:end-1))+sind(head(2:end))),...
-                .5*(cosd(head(1:end-1))+cosd(head(2:end))));
-
-            obj.set_deviation_correction(vmadcp)
-
-            % fit model
-            M = [sind(head2); cosd(head2); sind(2*head2); cosd(2*head2)]';
-
-            pars = robustfit(M,d_ang,'welsch');
-
-            % store model parameters
-            obj.offset = pars(1);
-            obj.onecycle_sin = pars(2);
-            obj.onecycle_cos = pars(3);
-            obj.twocycle_sin = pars(4);
-            obj.twocycle_cos = pars(5);
-
-            % plot if requested
-            if make_plot
-                figure
-                mod_bias = pars(1) +...
-                    pars(2).*M(:,1)'+pars(3).*M(:,2)'+...
-                    pars(4).*M(:,3)'+pars(5).*M(:,4)';
-
-                scatter(head2,d_ang,'.')
-                hold on
-                plot(head2, mod_bias,'r.')
-                xlabel('Heading (degrees)')
-                ylabel('Heading correction (degrees)')
-                legend('Raw differences','Two cycle correction')
-            end
-        end
-    end
-    methods(Static)
-        function plot_tracks(vmadcp)
-            figure
-            shipvel = vmadcp.ship_velocity(CoordinateSystem.Earth);
-            bt_xvel = shipvel(1,:,1);
-            bt_yvel = shipvel(1,:,2);
-            bt_xvel2 = .5*(bt_xvel(1:end-1)+bt_xvel(2:end));
-            bt_yvel2 = .5*(bt_yvel(1:end-1)+bt_yvel(2:end));
-            dt = seconds(diff(vmadcp.time));
-            bt_dx = bt_xvel2.*dt;
-            bt_dy = bt_yvel2.*dt;
-            gps_pos=vmadcp.horizontal_position;
-            gps_x = gps_pos(1,:);
-            gps_y = gps_pos(2,:);
-            bt_x = cumsum([gps_x(1), bt_dx]);
-            bt_y = cumsum([gps_y(1), bt_dy]);
-            plot(bt_x,bt_y,gps_x,gps_y)
-            axis equal
-            legend('bt','gps')
-            xlabel('x (m)')
-            ylabel('y (m)')
-        end
-    end
-    methods(Access = protected)
-        function unset_deviation_correction(obj, adcp)
-            % disables previously set MagneticDeviationModels in adcp object
-
-            head_prov=adcp.heading_provider;
-
-            % store heading provider for use in set_deviation_correction
-            obj.adcp_head_provider = copy(head_prov);
-
-            % find heading provider in use
-            fgood = find(head_prov.has_data(adcp),1,'first');
-
-            % disable the magnetic deviation model
-            head_prov(fgood).magnetic_deviation_model =...
-                MagneticDeviationConstant(0);
-        end
-        function set_deviation_correction(obj,adcp)
-            % restore orginal heading provider in adcp object
-            adcp.heading_provider = obj.adcp_head_provider;
-            obj.adcp_head_provider = [];
-        end
-        function val = head_cor(obj,head)
-        % compute correction given heading
-            M = obj.model_mat(head);
-            mod_bias_c = M * obj.pars_c;
-            mod_bias_s = M * obj.pars_s;
-            val = reshape(atan2d(mod_bias_s, mod_bias_c),1,[]);
-        end
-    end
-    methods(Access = protected, Static)
-        function val = model_mat(head)
-            val = [head*0+1;...
-                sind(head);...
-                cosd(head);...
-                sind(2 * head);...
-                cosd(2 * head)]';
-        end
-    end
-end
-=======
 classdef MagneticDeviationTwoCycle < MagneticDeviationModel
     properties (SetAccess = protected, GetAccess = public)
         % constant offset of compass in degrees
@@ -347,5 +176,4 @@
         end
     end
 
-end
->>>>>>> 7ce5ebb3
+end