classdef MagneticDeviationTwoCycle < MagneticDeviationModel
    properties (SetAccess = protected, GetAccess = public)
        % constant offset of compass in degrees
        %
        % see also: MagneticDeviationTwoCycle
        offset = 0


        % sine amplitude of one cycle deviation in degrees
        %
        % see also: MagneticDeviationTwoCycle
        onecycle_sin = 0

        % cosine amplitude of one cycle deviation in degrees
        %
        % see also: MagneticDeviationTwoCycle
        onecycle_cos = 0

        % sine amplitude of two cycle deviation in degrees
        %
        % see also: MagneticDeviationTwoCycle
        twocycle_sin = 0

        % cosine amplitude of two cycle deviation in degrees
        %
        % see also: MagneticDeviationTwoCycle
        twocycle_cos = 0
    end
    properties(Access=protected)
        adcp_head_provider % stores heading provider property of adcp
        % object
    end
    methods
        function val = magnetic_deviation(obj, adcp)
            obj.unset_deviation_correction(adcp)
            head=adcp.heading;

            obj.set_deviation_correction(adcp)

            % compute correction
            val = obj.offset +...
                obj.onecycle_sin * sind(head) + ...
                obj.onecycle_cos * cosd(head) + ...
                obj.twocycle_sin * sind(2 * head) + ...
                obj.twocycle_cos * cosd(2 * head);
        end

        function estimate_deviation(obj,vmadcp,make_plot)
            if nargin < 3
                make_plot = false;
            end

            obj.unset_deviation_correction(vmadcp)

            % compute angles between bottom track and gps tracks
            shipvel = vmadcp.ship_velocity(CoordinateSystem.Earth);
            bt_xvel = shipvel(1,:,1);
            bt_yvel = shipvel(1,:,2);
            bt_xvel2 = .5*(bt_xvel(1:end-1)+bt_xvel(2:end));
            bt_yvel2 = .5*(bt_yvel(1:end-1)+bt_yvel(2:end));
            dt = seconds(diff(vmadcp.time));
            bt_dx = bt_xvel2.*dt;
            bt_dy = bt_yvel2.*dt;
            bt_ang=atan2d(bt_dy,bt_dx);
            gps_pos=vmadcp.horizontal_position;
            gps_x = gps_pos(1,:);
            gps_y = gps_pos(2,:);
            gps_dx = diff(gps_x);
            gps_dy = diff(gps_y);
            gps_ang = atan2d(gps_dy,gps_dx);
            d_ang=-gps_ang+bt_ang;
            d_ang = atan2d(sind(d_ang), cosd(d_ang));
            head = vmadcp.heading;
            head2 = atan2d(...
                .5*(sind(head(1:end-1))+sind(head(2:end))),...
                .5*(cosd(head(1:end-1))+cosd(head(2:end))));

            obj.set_deviation_correction(vmadcp)

<<<<<<< HEAD
            % find outliers and gaps
            fgood = dt < median(dt)*3;
            lratio = hypot(bt_dx,bt_dy)./hypot(gps_dx,gps_dy);
            std_lratio = std(lratio,'omitmissing');
=======
            % find time jumps
            fgood = dt < median(dt)*3;

            % find zero steps
            fgood = fgood &...
                gps_dx ~=0 &...
                gps_dy ~=0 &...
                bt_dx ~=0 &...
                bt_dy ~=0;

            % find
            lratio = hypot(bt_dx,bt_dy)./hypot(gps_dx,gps_dy);
            std_lratio = std(lratio(isfinite(lratio)),'omitnan');
>>>>>>> 3d04f1bb
            fgood = fgood &...
                lratio > lratio-std_lratio &...
                lratio < lratio+std_lratio;
            
            % fit model
            head2 = head2(fgood);
            M = [sind(head2); cosd(head2); sind(2*head2); cosd(2*head2)]';

            d_ang = d_ang(fgood);
            pars = robustfit(M,d_ang,'welsch');

            % store model parameters
            obj.offset = pars(1);
            obj.onecycle_sin = pars(2);
            obj.onecycle_cos = pars(3);
            obj.twocycle_sin = pars(4);
            obj.twocycle_cos = pars(5);

            % plot if requested
            if make_plot
                figure
                mod_bias = pars(1) +...
                    pars(2).*M(:,1)'+pars(3).*M(:,2)'+...
                    pars(4).*M(:,3)'+pars(5).*M(:,4)';

                scatter(head2,d_ang,'.')
                hold on
                plot(head2, mod_bias,'r.')
                xlabel('Heading (degrees)')
                ylabel('Heading correction (degrees)')
                legend('Raw differences','Two cycle correction')
            end
        end
    end
    methods(Static)
        function plot_tracks(vmadcp)
            figure
            shipvel = vmadcp.ship_velocity(CoordinateSystem.Earth);
            bt_xvel = shipvel(1,:,1);
            bt_yvel = shipvel(1,:,2);
            bt_xvel2 = .5*(bt_xvel(1:end-1)+bt_xvel(2:end));
            bt_yvel2 = .5*(bt_yvel(1:end-1)+bt_yvel(2:end));
            dt = seconds(diff(vmadcp.time));
            f_jump = find(dt > median(dt)*3);
            bt_dx = bt_xvel2.*dt;
            bt_dy = bt_yvel2.*dt;
            gps_pos=vmadcp.horizontal_position;
            gps_x = gps_pos(1,:);
            gps_y = gps_pos(2,:);
            bt_x = cumsum([gps_x(1), bt_dx]);
            bt_y = cumsum([gps_y(1), bt_dy]);

            % correct for big jumps at big time jumps
            dx = [0 gps_x(f_jump+1)-bt_x(f_jump+1)];
            dy = [0 gps_y(f_jump+1)-bt_y(f_jump+1)];
            corr_idx = zeros(size(bt_x));
            corr_idx(f_jump+1) = 1;
            corr_idx = cumsum(corr_idx) + 1;
            corr_gps_x = dx(corr_idx);
            corr_gps_y = dy(corr_idx);
            bt_x = bt_x + corr_gps_x;
            bt_y = bt_y + corr_gps_y;

            % plot
            plot(bt_x,bt_y,gps_x,gps_y)

            axis equal
            legend('bt','gps')
            xlabel('x (m)')
            ylabel('y (m)')
        end
    end
    methods(Access = protected)
        function unset_deviation_correction(obj, adcp)
            % disables previously set MagneticDeviationModels in adcp object

            head_prov=adcp.heading_provider;

            % store heading provider for use in set_deviation_correction
            obj.adcp_head_provider = copy(head_prov);

            % find heading provider in use
            fgood = find(head_prov.has_data(adcp),1,'first');

            % disable the magnetic deviation model
            head_prov(fgood).magnetic_deviation_model =...
                MagneticDeviationConstant(0);
        end
        function set_deviation_correction(obj,adcp)
            % restore orginal heading provider in adcp object
            adcp.heading_provider = obj.adcp_head_provider;
            obj.adcp_head_provider = [];
        end
    end

end<|MERGE_RESOLUTION|>--- conflicted
+++ resolved
@@ -77,12 +77,6 @@
 
             obj.set_deviation_correction(vmadcp)
 
-<<<<<<< HEAD
-            % find outliers and gaps
-            fgood = dt < median(dt)*3;
-            lratio = hypot(bt_dx,bt_dy)./hypot(gps_dx,gps_dy);
-            std_lratio = std(lratio,'omitmissing');
-=======
             % find time jumps
             fgood = dt < median(dt)*3;
 
@@ -96,7 +90,6 @@
             % find
             lratio = hypot(bt_dx,bt_dy)./hypot(gps_dx,gps_dy);
             std_lratio = std(lratio(isfinite(lratio)),'omitnan');
->>>>>>> 3d04f1bb
             fgood = fgood &...
                 lratio > lratio-std_lratio &...
                 lratio < lratio+std_lratio;
